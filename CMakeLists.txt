--- conflicted
+++ resolved
@@ -36,12 +36,14 @@
 # Alicia server executable
 add_executable(alicia-server
         src/server/main.cpp
+        src/server/Scheduler.cpp
         src/server/DataDirector.cpp
         src/server/tracker/WorldTracker.cpp
         src/server/lobby/LobbyDirector.cpp
         src/server/lobby/LoginHandler.cpp
         src/server/race/RaceDirector.cpp
         src/server/ranch/RanchDirector.cpp)
+        
 # Version variables
 set(AliciaServerBuildName alpha)
 set(AliciaServerBuildVersionMajor ${CMAKE_PROJECT_VERSION_MAJOR})
@@ -52,19 +54,7 @@
 configure_file(
         include/server/Version.hpp.in
         generated/Version.hpp)
-
-<<<<<<< HEAD
-=======
-target_sources(alicia-server PRIVATE
-        src/server/main.cpp
-        src/server/Scheduler.cpp
-        src/server/DataDirector.cpp
-        src/server/tracker/WorldTracker.cpp
-        src/server/lobby/LobbyDirector.cpp
-        src/server/lobby/LoginHandler.cpp
-        src/server/race/RaceDirector.cpp
-        src/server/ranch/RanchDirector.cpp)
->>>>>>> a8b3ba45
+        
 target_include_directories(alicia-server PRIVATE
         include/)
 target_link_libraries(alicia-server

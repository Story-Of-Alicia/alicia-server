cmake_minimum_required(VERSION 3.20)

project(alicia-server
        VERSION 1.0.0)

option(BUILD_TESTS "Build tests" ON)

find_package(Boost REQUIRED)
find_package(libpqxx REQUIRED)

add_subdirectory(3rd-party)

# Project properties interface library
add_library(project-properties INTERFACE)
target_compile_features(project-properties
        INTERFACE cxx_std_20)

# Alicia server library
add_library(alicia-libserver STATIC
        src/libserver/Alicia.cpp
        src/libserver/Util.cpp
        src/server/Settings.cpp
        src/libserver/base/Server.cpp
        src/libserver/command/CommandProtocol.cpp
        src/libserver/command/CommandServer.cpp
        src/libserver/command/proto/LobbyMessageDefines.cpp
        src/libserver/command/proto/RanchMessageDefines.cpp
        include/libserver/command/proto/DataDefines.hpp)
target_include_directories(alicia-libserver
        PUBLIC include/)
target_link_libraries(alicia-libserver
<<<<<<< HEAD
        PUBLIC project-properties Boost::headers spdlog::spdlog nlohmann_json::nlohmann_json)
=======
        PUBLIC project-properties Boost::headers spdlog::spdlog pqxx)
>>>>>>> 9a089d0d

# Alicia server executable
add_executable(alicia-server)

# Version variables
set(AliciaServerBuildName alpha)
set(AliciaServerBuildVersionMajor ${CMAKE_PROJECT_VERSION_MAJOR})
set(AliciaServerBuildVersionMinor ${CMAKE_PROJECT_VERSION_MINOR})
set(AliciaServerBuildVersion ${CMAKE_PROJECT_VERSION}-${AliciaServerBuildName})

# Generated version header.
configure_file(
        include/server/Version.hpp.in
        generated/Version.hpp)

target_sources(alicia-server PRIVATE
        src/server/main.cpp
        src/server/lobby/LobbyDirector.cpp
        src/server/ranch/RanchDirector.cpp)
target_link_libraries(alicia-server
        PRIVATE project-properties alicia-libserver)

target_include_directories(alicia-server PUBLIC
        "${PROJECT_BINARY_DIR}/generated")

if (${MSVC})
        target_compile_options(alicia-server
                PRIVATE /utf-8)
endif ()

if (BUILD_TESTS) 
        enable_testing()
        add_subdirectory(tests)
endif()

if (CMAKE_CXX_COMPILER_ID STREQUAL "Clang")
    message(STATUS "Adding -fexperimental-library for Clang compiler")
    target_compile_options(alicia-libserver
        PRIVATE -fexperimental-library)
    target_compile_options(alicia-server
        PRIVATE -fexperimental-library)
endif()<|MERGE_RESOLUTION|>--- conflicted
+++ resolved
@@ -29,11 +29,7 @@
 target_include_directories(alicia-libserver
         PUBLIC include/)
 target_link_libraries(alicia-libserver
-<<<<<<< HEAD
-        PUBLIC project-properties Boost::headers spdlog::spdlog nlohmann_json::nlohmann_json)
-=======
-        PUBLIC project-properties Boost::headers spdlog::spdlog pqxx)
->>>>>>> 9a089d0d
+        PUBLIC project-properties Boost::headers spdlog::spdlog spdlog::spdlog pqxx nlohmann_json::nlohmann_json)
 
 # Alicia server executable
 add_executable(alicia-server)

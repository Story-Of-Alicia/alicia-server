--- conflicted
+++ resolved
@@ -234,7 +234,12 @@
     {
       HandleChangeRanchOption(clientId, command);
     });
-<<<<<<< HEAD
+  
+    _commandServer.RegisterCommandHandler<protocol::AcCmdCLRequestMountInfo>(
+    [this](ClientId clientId, const auto& command)
+    {
+      HandleRequestMountInfo(clientId, command);
+    });
 
   _commandServer.RegisterCommandHandler<protocol::AcCmdLCInviteGuildJoinCancel>(
     [this](ClientId clientId, const auto& command)
@@ -247,14 +252,6 @@
     {
       HandleAcceptInviteToGuild(clientId, command);
     }); 
-=======
-  
-    _commandServer.RegisterCommandHandler<protocol::AcCmdCLRequestMountInfo>(
-    [this](ClientId clientId, const auto& command)
-    {
-      HandleRequestMountInfo(clientId, command);
-    });
->>>>>>> 1574e4b7
 }
 
 void LobbyDirector::Initialize()
@@ -1088,84 +1085,6 @@
   return clientContext;
 }
 
-<<<<<<< HEAD
-void LobbyDirector::HandleDeclineInviteToGuild(
-  ClientId clientId,
-  const protocol::AcCmdLCInviteGuildJoinCancel& command)
-{
-  // TODO: command data check
-  GetServerInstance().GetRanchDirector().SendGuildInviteDeclined(
-    command.characterUid,
-    command.inviterCharacterUid,
-    command.inviterCharacterName,
-    command.guild.uid
-  );
-}
-
-void LobbyDirector::HandleAcceptInviteToGuild(
-  ClientId clientId,
-  const protocol::AcCmdLCInviteGuildJoinOK& command)
-{
-  // TODO: command data check
-
-  const auto& clientContext = GetClientContext(clientId);
-
-  // Check if character has guild invite
-  bool hasGuildInvite = false;
-  GetServerInstance().GetDataDirector().GetGuild(command.guild.uid).Mutable(
-    [&hasGuildInvite, characterUid = clientContext.characterUid](data::Guild& guild)
-    {
-      hasGuildInvite = guild.invites().contains(characterUid);
-      // Delete invite from guild if found
-      if (hasGuildInvite)
-        guild.invites().erase(characterUid);
-    });
-
-  if (not hasGuildInvite)
-  {
-    spdlog::warn("Character {} tried to join a guild {} but does not have a valid invite",
-      clientContext.characterUid, command.guild.uid);
-    return;
-  }
-
-  std::string inviteeCharacterName;
-  GetServerInstance().GetDataDirector().GetCharacter(clientContext.characterUid).Mutable(
-    [&inviteeCharacterName, guildUid = command.guild.uid](data::Character& character)
-  {
-    inviteeCharacterName = character.name();
-    character.guildUid() = guildUid;
-  });
-
-  bool guildAddSuccess = false;
-  GetServerInstance().GetDataDirector().GetGuild(command.guild.uid).Mutable(
-    [&guildAddSuccess, inviteeCharacterUid = command.characterUid](data::Guild& guild)
-    {
-      // Check if invitee who accepted is in the guild
-      if (std::ranges::contains(guild.members(), inviteeCharacterUid) ||
-          std::ranges::contains(guild.officers(), inviteeCharacterUid) ||
-          guild.owner() == inviteeCharacterUid)
-      {
-        spdlog::warn("Character {} tried to join guild {} that they are already a part of",
-          inviteeCharacterUid, guild.uid());
-        return;
-      }
-
-      guild.members().emplace_back(inviteeCharacterUid);
-      guildAddSuccess = true;
-    });
-
-  if (not guildAddSuccess)
-  {
-    // TODO: return some error to the accepting client?
-    return;
-  }
-
-  GetServerInstance().GetRanchDirector().SendGuildInviteAccepted(
-    command.guild.uid,
-    command.characterUid,
-    inviteeCharacterName
-  );
-=======
 void LobbyDirector::HandleRequestMountInfo(
   ClientId clientId,
   const protocol::AcCmdCLRequestMountInfo& command)
@@ -1218,7 +1137,84 @@
     {
       return response;
     });
->>>>>>> 1574e4b7
+}
+
+void LobbyDirector::HandleDeclineInviteToGuild(
+  ClientId clientId,
+  const protocol::AcCmdLCInviteGuildJoinCancel& command)
+{
+  // TODO: command data check
+  GetServerInstance().GetRanchDirector().SendGuildInviteDeclined(
+    command.characterUid,
+    command.inviterCharacterUid,
+    command.inviterCharacterName,
+    command.guild.uid
+  );
+}
+
+void LobbyDirector::HandleAcceptInviteToGuild(
+  ClientId clientId,
+  const protocol::AcCmdLCInviteGuildJoinOK& command)
+{
+  // TODO: command data check
+
+  const auto& clientContext = GetClientContext(clientId);
+
+  // Check if character has guild invite
+  bool hasGuildInvite = false;
+  GetServerInstance().GetDataDirector().GetGuild(command.guild.uid).Mutable(
+    [&hasGuildInvite, characterUid = clientContext.characterUid](data::Guild& guild)
+    {
+      hasGuildInvite = guild.invites().contains(characterUid);
+      // Delete invite from guild if found
+      if (hasGuildInvite)
+        guild.invites().erase(characterUid);
+    });
+
+  if (not hasGuildInvite)
+  {
+    spdlog::warn("Character {} tried to join a guild {} but does not have a valid invite",
+      clientContext.characterUid, command.guild.uid);
+    return;
+  }
+
+  std::string inviteeCharacterName;
+  GetServerInstance().GetDataDirector().GetCharacter(clientContext.characterUid).Mutable(
+    [&inviteeCharacterName, guildUid = command.guild.uid](data::Character& character)
+  {
+    inviteeCharacterName = character.name();
+    character.guildUid() = guildUid;
+  });
+
+  bool guildAddSuccess = false;
+  GetServerInstance().GetDataDirector().GetGuild(command.guild.uid).Mutable(
+    [&guildAddSuccess, inviteeCharacterUid = command.characterUid](data::Guild& guild)
+    {
+      // Check if invitee who accepted is in the guild
+      if (std::ranges::contains(guild.members(), inviteeCharacterUid) ||
+          std::ranges::contains(guild.officers(), inviteeCharacterUid) ||
+          guild.owner() == inviteeCharacterUid)
+      {
+        spdlog::warn("Character {} tried to join guild {} that they are already a part of",
+          inviteeCharacterUid, guild.uid());
+        return;
+      }
+
+      guild.members().emplace_back(inviteeCharacterUid);
+      guildAddSuccess = true;
+    });
+
+  if (not guildAddSuccess)
+  {
+    // TODO: return some error to the accepting client?
+    return;
+  }
+
+  GetServerInstance().GetRanchDirector().SendGuildInviteAccepted(
+    command.guild.uid,
+    command.characterUid,
+    inviteeCharacterName
+  );
 }
 
 } // namespace server
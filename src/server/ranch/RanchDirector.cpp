--- conflicted
+++ resolved
@@ -52,66 +52,42 @@
       HandleRanchStuff(clientId, message);
     });
 
-<<<<<<< HEAD
   _server.RegisterPacketHandler<RanchCommandUpdateBusyState>(
-=======
-  _server.RegisterCommandHandler<RanchCommandUpdateBusyState>(
->>>>>>> 464e4942
     CommandId::RanchUpdateBusyState,
     [this](ClientId clientId, auto& command)
     {
       HandleUpdateBusyState(clientId, command); 
     });
   
-<<<<<<< HEAD
   _server.RegisterPacketHandler<RanchCommandSearchStallion>(
-=======
-  _server.RegisterCommandHandler<RanchCommandSearchStallion>(
->>>>>>> 464e4942
     CommandId::RanchSearchStallion,
     [this](ClientId clientId, auto& command)
     {
       HandleSearchStallion(clientId, command); 
     });
 
-<<<<<<< HEAD
   _server.RegisterPacketHandler<RanchCommandEnterBreedingMarket>(
-=======
-  _server.RegisterCommandHandler<RanchCommandEnterBreedingMarket>(
->>>>>>> 464e4942
     CommandId::RanchEnterBreedingMarket,
     [this](ClientId clientId, auto& command)
     {
       HandleEnterBreedingMarket(clientId, command); 
     });
 
-<<<<<<< HEAD
   _server.RegisterPacketHandler<RanchCommandTryBreeding>(
-=======
-  _server.RegisterCommandHandler<RanchCommandTryBreeding>(
->>>>>>> 464e4942
     CommandId::RanchTryBreeding,
     [this](ClientId clientId, auto& command)
     {
       HandleTryBreeding(clientId, command); 
     });
 
-<<<<<<< HEAD
   _server.RegisterPacketHandler<RanchCommandBreedingWishlist>(
-=======
-  _server.RegisterCommandHandler<RanchCommandBreedingWishlist>(
->>>>>>> 464e4942
     CommandId::RanchBreedingWishlist,
     [this](ClientId clientId, auto& command)
     {
       HandleBreedingWishlist(clientId, command); 
     });
 
-<<<<<<< HEAD
   _server.RegisterPacketHandler<RanchCommandUpdateMountNickname>(
-=======
-  _server.RegisterCommandHandler<RanchCommandUpdateMountNickname>(
->>>>>>> 464e4942
     CommandId::RanchUpdateMountNickname,
     [this](ClientId clientId, auto& command)
     {
@@ -473,20 +449,12 @@
 
   for (auto [clientId, clientCharacterUid] : _clientCharacters)
   {
-<<<<<<< HEAD
-    if (ranchInstance._worldTracker.GetCharacterId(clientCharacterUid) == InvalidEntityId)
-=======
     if (ranchInstance._worldTracker.GetCharacterEntityId(clientCharacterUid) == InvalidEntityId)
->>>>>>> 464e4942
     {
       continue;
     }
     
-<<<<<<< HEAD
     _server.QueuePacket(
-=======
-    _server.QueueCommand(
->>>>>>> 464e4942
       clientId,
       CommandId::RanchSnapshotNotify,
       [&](auto& sink) { RanchCommandUpdateBusyStateNotify::Write(response, sink); });
@@ -495,11 +463,7 @@
 
 void RanchDirector::HandleSearchStallion(ClientId clientId, const RanchCommandSearchStallion& command)
 {
-<<<<<<< HEAD
-  _server.QueuePacket(
-=======
-  _server.QueueCommand(
->>>>>>> 464e4942
+  _server.QueuePacket(
     clientId,
     CommandId::RanchSearchStallionOK,
     [command](auto& sink)
@@ -554,11 +518,7 @@
 {
   const DatumUid characterUid = _clientCharacters[clientId];
   auto character = _dataDirector.GetCharacter(characterUid);
-<<<<<<< HEAD
-  _server.QueuePacket(
-=======
-  _server.QueueCommand(
->>>>>>> 464e4942
+  _server.QueuePacket(
     clientId,
     CommandId::RanchEnterBreedingMarketOK,
     [&](auto& sink)
@@ -585,11 +545,7 @@
 void RanchDirector::HandleTryBreeding(ClientId clientId, const RanchCommandTryBreeding& command)
 {
   // TODO: Actually do something
-<<<<<<< HEAD
-  _server.QueuePacket(
-=======
-  _server.QueueCommand(
->>>>>>> 464e4942
+  _server.QueuePacket(
     clientId,
     CommandId::RanchTryBreedingOK,
     [&](auto& sink)
@@ -639,11 +595,7 @@
 void RanchDirector::HandleBreedingWishlist(ClientId clientId, const RanchCommandBreedingWishlist& command)
 {
   // TODO: Actually do something
-<<<<<<< HEAD
-  _server.QueuePacket(
-=======
-  _server.QueueCommand(
->>>>>>> 464e4942
+  _server.QueuePacket(
     clientId,
     CommandId::RanchBreedingWishlistOK,
     [&](auto& sink)
@@ -656,11 +608,7 @@
 void RanchDirector::HandleUpdateMountNickname(ClientId clientId, const RanchCommandUpdateMountNickname& command)
 {
   // TODO: Actually do something
-<<<<<<< HEAD
-  _server.QueuePacket(
-=======
-  _server.QueueCommand(
->>>>>>> 464e4942
+  _server.QueuePacket(
     clientId,
     CommandId::RanchUpdateMountNicknameOK,
     [&](auto& sink)

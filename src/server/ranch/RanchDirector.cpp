--- conflicted
+++ resolved
@@ -1501,19 +1501,9 @@
   auto characterRecord = GetServerInstance().GetDataDirector().GetCharacter(
     clientContext.characterUid);
 
-<<<<<<< HEAD
   uint32_t horseRenameItemCount = 0;
-  std::optional<HorseRenameError> error;
+  std::optional<protocol::HorseRenameError> error;
   characterRecord.Mutable([this, &error, characterUid = clientContext.characterUid, command, &horseRenameItemCount](data::Character& character)
-=======
-  // Flag indicating whether the user is allowed to rename their mount which is when:
-  // - the user has a horse rename item
-  // - the mount's name is empty
-  bool canRenameHorse = false;
-
-  uint32_t itemCount = 0;
-  characterRecord.Mutable([this, &canRenameHorse, &itemCount, horseUid = command.horseUid](data::Character& character)
->>>>>>> 7012ae42
   {
     const bool ownsHorse = character.mountUid() == command.horseUid
       || std::ranges::contains(character.horses(), command.horseUid);
@@ -1521,7 +1511,7 @@
     if (not ownsHorse)
     {
       // Command contains horse UID that the calling client does not own
-      error.emplace(HorseRenameError::ServerError);
+      error.emplace(protocol::HorseRenameError::ServerError);
       return;
     }
 
@@ -1529,7 +1519,7 @@
     if (not horseRecord)
     {
       // Somehow the horse record does not exist
-      error.emplace(HorseRenameError::ServerError);
+      error.emplace(protocol::HorseRenameError::ServerError);
       return;
     }
 
@@ -1543,7 +1533,6 @@
     if (isHorseNameEmpty)
       return;
 
-<<<<<<< HEAD
     // Retrieve the horse rename item.
     const auto itemRecord = GetServerInstance().GetDataDirector().GetItem(command.itemUid);
     if (not itemRecord.IsAvailable())
@@ -1551,22 +1540,17 @@
       // Item of that UID does not exist
       spdlog::warn("Character {} tried to rename horse {} with non-existent item {}",
         characterUid, command.horseUid, command.itemUid);
-      error.emplace(HorseRenameError::NoHorseRenameItem);
+      error.emplace(protocol::HorseRenameError::NoHorseRenameItem);
       return;
     }
-=======
-    constexpr data::Tid HorseRenameItem = 45003;
-    const auto itemRecords = GetServerInstance().GetDataDirector().GetItemCache().Get(
-      character.inventory());
->>>>>>> 7012ae42
 
     // Check if calling character owns the item
-    if (not std::ranges::contains(character.items(), command.itemUid))
+    if (not std::ranges::contains(character.inventory(), command.itemUid))
     {
       // Character tried to use an item that they do not have in their inventory
       spdlog::warn("Character {} tried to use item {} that does not belong to them",
         characterUid, command.itemUid);
-      error.emplace(HorseRenameError::NoHorseRenameItem);
+      error.emplace(protocol::HorseRenameError::NoHorseRenameItem);
       return;
     }
 
@@ -1582,7 +1566,7 @@
         {
           if (horse.name() == newHorseName)
           {
-            error.emplace(HorseRenameError::DuplicateHorseName);
+            error.emplace(protocol::HorseRenameError::DuplicateHorseName);
           }
         }
       );
@@ -1611,40 +1595,19 @@
     if (not isItemHorseRenameItem)
     {
       // Item is not a horse rename item
-      error.emplace(HorseRenameError::WrongItem);
+      error.emplace(protocol::HorseRenameError::WrongItem);
       return;
     }
 
-<<<<<<< HEAD
     // Remove item from character's inventory if empty
     if (horseRenameItemCount < 1)
     {
       // Find the item in the inventory.
       const auto itemInventoryIter = std::ranges::find(
-        character.items(), command.itemUid);
-
-      // Remove the item from the inventory.
-      character.items().erase(itemInventoryIter);
-=======
-    canRenameHorse = true;
-
-    GetServerInstance().GetDataDirector().GetItem(horseRenameItemUid).Mutable(
-      [&itemCount](data::Item& item)
-      {
-        itemCount = item.count()--;
-      });
-
-    // Erase if item count < 1 
-    if (itemCount < 1)
-    {
-      // Find the item in the inventory.
-      const auto itemInventoryIter = std::ranges::find(
-        character.inventory(), horseRenameItemUid);
+        character.inventory(), command.itemUid);
 
       // Remove the item from the inventory.
       character.inventory().erase(itemInventoryIter);
-      GetServerInstance().GetDataDirector().GetItemCache().Delete(horseRenameItemUid);
->>>>>>> 7012ae42
     }
   });
 
@@ -1674,13 +1637,8 @@
   protocol::RanchCommandUpdateMountNicknameOK response{
     .horseUid = command.horseUid,
     .nickname = command.name,
-<<<<<<< HEAD
     .itemUid = command.itemUid,
     .itemCount = horseRenameItemCount};
-=======
-    .unk1 = command.unk1,
-    .unk2 = itemCount};
->>>>>>> 7012ae42
 
   _commandServer.QueueCommand<decltype(response)>(
     clientId,

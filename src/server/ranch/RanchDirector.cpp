//
// Created by alborrajo on 16/11/2024.
//

#include "server/ranch/RanchDirector.hpp"

#include "spdlog/spdlog.h"

<<<<<<< HEAD
namespace alicia
=======
#include <algorithm>

namespace  alicia
>>>>>>> d225fea5
{

RanchDirector::RanchDirector(
  DataDirector& dataDirector,
  Settings settings)
  : _settings(std::move(settings))
  , _dataDirector(_dataDirector)
  , _server("Ranch")
{
<<<<<<< HEAD
  // Handlers

  // EnterRanch handler
  _server.RegisterCommandHandler<RanchCommandEnterRanch>(
    CommandId::RanchEnterRanch,
    [](ClientId clientId, const auto& message)
    {
      HandleEnterRanch(clientId, message);
    });

  // Snapshot handler
  _server.RegisterCommandHandler<RanchCommandRanchSnapshot>(
    CommandId::RanchSnapshot,
    [](ClientId clientId, const auto& message)
    {
      HandleSnapshot(clientId, message);
    });

  // RanchCmdAction handler
  _server.RegisterCommandHandler<RanchCommandRanchCmdAction>(
    CommandId::RanchCmdAction,
    [](ClientId clientId, const auto& message)
    {
      HandleCmdAction(clientId, message);
    });

  // RanchStuff handler
  _server.RegisterCommandHandler<RanchCommandRanchStuff>(
    CommandId::RanchStuff,
    [](ClientId clientId, const auto& message)
    {
      HandleRanchStuff(clientId, message);
    });

  // Host the server.
  _server.Host(_settings.address, _settings.port);
=======
  // TODO: Dummy data
  _users[1] = {
    .nickName = "rgnt",
    .gender = alicia::Gender::Boy,
    .level = 60,
    .carrots = 5000,
    .characterEquipment = {
      Item{.uid = 100, .tid = 30035, .val = 0, .count = 1}
    },
    .mountUid = 2,
    .horses = {2, 3},
    .ranchUid = 100
  };

  _users[4] = {
    .nickName = "Laith",
    .gender = alicia::Gender::Unspecified,
    .level = 1,
    .carrots = 0,
    .characterEquipment = {
      Item{.uid = 100, .tid = 30035, .val = 0, .count = 1}
    },
    .mountUid = 5,
    .horses = {5, 6},
    .ranchUid = 100
  };
  
  _horses[2] = {
    .tid = 0x4E21,
    .name = "idontunderstand"
  };  
  _horses[3] = {
    .tid = 0x4E21,
    .name = "iunderstand"
  };  
  _horses[5] = {
    .tid = 0x4E21,
    .name = "youdontseemtounderstand"
  };
  _horses[6] = {
    .tid = 0x4E21,
    .name = "Ramon"
  };

  _ranches[100] = {
    .ranchName = "SoA ranch",
    .horses = { 3, 6 },
    .users = {}
  };
>>>>>>> d225fea5
}

void RanchDirector::HandleEnterRanch(
    ClientId clientId,
    const RanchCommandEnterRanch& enterRanch)
{
  _clients[clientId] = enterRanch.userUid;

  const UserId enteringUserId = _clients[clientId];
  const RanchId ranchUid = enterRanch.ranchUid;
  auto& ranch = _ranches[ranchUid];
  ranch.users.push_back(enteringUserId);

  RanchPlayer enteringRanchPlayer;

  _server.SetCode(clientId, {});
  _server.QueueCommand(
    clientId,
    CommandId::RanchEnterRanchOK,
    [&](auto& sink)
    {
      RanchCommandEnterRanchOK response{
        .ranchId = ranchUid,
        .unk0 = "unk0",
        .ranchName = ranch.ranchName,
        .unk11 = {
          .unk0 = 1,
          .unk1 = 1
        }
      };

      uint16_t ranchEntityIndex = 0;

      for (const HorseId horseId : ranch.horses)
      {
        const auto& horse = _horses[horseId];
        response.horses.push_back({
          .ranchIndex = ++ranchEntityIndex,
          .horse = {
            .uid = horseId,
            .tid = horse.tid,
            .name = horse.name,
            .parts = {.skinId = 0x2, .maneId = 0x3, .tailId = 0x3, .faceId = 0x3},
            .appearance =
              {.scale = 0x4,
                .legLength = 0x4,
                .legVolume = 0x5,
                .bodyLength = 0x3,
                .bodyVolume = 0x4},
            .stats =
              {
                .agility = 9,
                .spirit = 9,
                .speed = 9,
                .strength = 9,
                .ambition = 0x13
              },
            .rating = 0,
            .clazz = 0x15,
            .val0 = 1,
            .grade = 5,
            .growthPoints = 2,
            .vals0 =
              {
                .stamina = 0x7d0,
                .attractiveness = 0x3c,
                .hunger = 0x21c,
                .val0 = 0x00,
                .val1 = 0x03E8,
                .val2 = 0x00,
                .val3 = 0x00,
                .val4 = 0x00,
                .val5 = 0x03E8,
                .val6 = 0x1E,
                .val7 = 0x0A,
                .val8 = 0x0A,
                .val9 = 0x0A,
                .val10 = 0x00,
              },
            .vals1 =
              {
                .val0 = 0x00,
                .val1 = 0x00,
                .val2 = 0xb8a167e4,
                .val3 = 0x02,
                .val4 = 0x00,
                .classProgression = 0x32e7d,
                .val5 = 0x00,
                .val6 = 0x00,
                .val7 = 0x00,
                .val8 = 0x00,
                .val9 = 0x00,
                .val10 = 0x04,
                .val11 = 0x00,
                .val12 = 0x00,
                .val13 = 0x00,
                .val14 = 0x00,
                .val15 = 0x01
              },
            .mastery =
              {
                .magic = 0x1fe,
                .jumping = 0x421,
                .sliding = 0x5f8,
                .gliding = 0xcfa4,
              },
            .val16 = 0xb8a167e4,
            .val17 = 0
          }
        });
      }

      for (const UserId userId : ranch.users)
      {
        auto& user = _users[userId];
        auto& horse = _horses[user.mountUid];

        RanchPlayer ranchPlayer = {
          .userUid = userId,
          .name = user.nickName,
          .gender = user.gender,
          .unk0 = 1,
          .unk1 = 1,
          .description = "yolo",
          .character = {.parts = {.charId = 0xA, .mouthSerialId = 0x01, .faceSerialId = 0x2, .val0 = 0x01},
           .appearance =
             {.val0 = 0xFFFF,
              .headSize = 0x01,
              .height = 0x01,
              .thighVolume = 0x01,
              .legVolume = 0x01,
              .val1 = 0xFF}},
          .horse = {
            .uid = user.mountUid,
            .tid = horse.tid,
            .name = horse.name,
            .parts = {.skinId = 0x2, .maneId = 0x3, .tailId = 0x3, .faceId = 0x3},
            .appearance =
              {.scale = 0x4,
                .legLength = 0x4,
                .legVolume = 0x5,
                .bodyLength = 0x3,
                .bodyVolume = 0x4},
            .stats =
              {
                .agility = 9,
                .spirit = 9,
                .speed = 9,
                .strength = 9,
                .ambition = 0x13
              },
            .rating = 0,
            .clazz = 0x15,
            .val0 = 1,
            .grade = 5,
            .growthPoints = 2,
            .vals0 =
              {
                .stamina = 0x7d0,
                .attractiveness = 0x3c,
                .hunger = 0x21c,
                .val0 = 0x00,
                .val1 = 0x03E8,
                .val2 = 0x00,
                .val3 = 0x00,
                .val4 = 0x00,
                .val5 = 0x03E8,
                .val6 = 0x1E,
                .val7 = 0x0A,
                .val8 = 0x0A,
                .val9 = 0x0A,
                .val10 = 0x00,
              },
            .vals1 =
              {
                .val0 = 0x00,
                .val1 = 0x00,
                .val2 = 0xb8a167e4,
                .val3 = 0x02,
                .val4 = 0x00,
                .classProgression = 0x32e7d,
                .val5 = 0x00,
                .val6 = 0x00,
                .val7 = 0x00,
                .val8 = 0x00,
                .val9 = 0x00,
                .val10 = 0x04,
                .val11 = 0x00,
                .val12 = 0x00,
                .val13 = 0x00,
                .val14 = 0x00,
                .val15 = 0x01
              },
            .mastery =
              {
                .magic = 0x1fe,
                .jumping = 0x421,
                .sliding = 0x5f8,
                .gliding = 0xcfa4,
              },
            .val16 = 0xb8a167e4,
            .val17 = 0
          },
          // TODO: characterEquipment
          .playerRelatedThing = {
            .val1 = 1
          },
          .ranchIndex = ++ranchEntityIndex,
          .anotherPlayerRelatedThing = {.mountUid = user.mountUid, .val1 = 0x12}
        };

        if (enteringUserId == userId)
        {
          enteringRanchPlayer = ranchPlayer;
        }

        response.users.push_back(ranchPlayer);
      }
      
      RanchCommandEnterRanchOK::Write(response, sink);
    });

    // Notify to all other players of the entering player.
    RanchCommandEnterRanchNotify notification = {
      .player = enteringRanchPlayer
    };
    for(const UserId userId : ranch.users)
    {
      if (userId != enteringUserId)
      {
        auto result = std::find_if(_clients.begin(), _clients.end(), [userId](const auto& pair){ return pair.second == userId; });
        assert(result != _clients.end());
        ClientId ranchUserClientId = result->first;

        _ranchServer.QueueCommand(
          ranchUserClientId, 
          CommandId::RanchEnterRanchNotify, 
          [&](auto& sink){
            RanchCommandEnterRanchNotify::Write(notification, sink);
          });
      }
    }

}

void RanchDirector::HandleSnapshot(
  ClientId clientId, 
  const RanchCommandRanchSnapshot& snapshot)
{
<<<<<<< HEAD
  // TODO: Actual implementation of it
  _server.QueueCommand(
    clientId, 
    CommandId::RanchSnapshotNotify, 
    [&](auto& sink)
=======
  UserId userId = _clients[clientId];
  User& user = _users[userId];
  auto& ranch = _ranches[user.ranchUid];
  auto found = std::find(ranch.users.begin(), ranch.users.end(), userId);
  uint16_t ranchIndex = ranch.horses.size() + (found - ranch.users.begin()) + 1;


  RanchCommandRanchSnapshotNotify response{
    .ranchIndex = ranchIndex,
    .unk0 = snapshot.unk0,
    .snapshot = snapshot.snapshot
  };

  for(auto& ranchUser : ranch.users)
  {
    if (ranchUser != userId)
>>>>>>> d225fea5
    {
      auto result = std::find_if(_clients.begin(), _clients.end(), [ranchUser](const auto& pair){ return pair.second == ranchUser; });
      assert(result != _clients.end());
      ClientId ranchUserClientId = result->first;

      _ranchServer.QueueCommand(
        ranchUserClientId, 
        CommandId::RanchSnapshotNotify, 
        [&](auto& sink){
          RanchCommandRanchSnapshotNotify::Write(response, sink);
        });
    }
  }
}

void RanchDirector::HandleCmdAction(ClientId clientId, const RanchCommandRanchCmdAction& action)
{
  // TODO: Actual implementation of it
  _server.QueueCommand(
    clientId,
    CommandId::RanchCmdActionNotify,
    [action](auto& sink)
    {
      RanchCommandRanchCmdActionNotify response{
        .unk0 = 2,
        .unk1 = 3,
        .unk2 = 1,
      };
      RanchCommandRanchCmdActionNotify::Write(response, sink);
    });
}

void RanchDirector::HandleRanchStuff(ClientId clientId, const RanchCommandRanchStuff& command)
{
  const auto userIdItr = _clients.find(clientId);
  if (userIdItr == _clients.cend())
  {
    return;
  }

  auto& user = _users[userIdItr->second];
  // todo: needs validation
  user.carrots += command.value;

  _server.QueueCommand(
    clientId,
    CommandId::RanchStuffOK,
    [command, &user](auto& sink)
    {
      RanchCommandRanchStuffOK response{
        command.eventId,
        command.value,
        user.carrots};

      RanchCommandRanchStuffOK::Write(response, sink);
    });
}

} // namespace alicia<|MERGE_RESOLUTION|>--- conflicted
+++ resolved
@@ -6,13 +6,7 @@
 
 #include "spdlog/spdlog.h"
 
-<<<<<<< HEAD
 namespace alicia
-=======
-#include <algorithm>
-
-namespace  alicia
->>>>>>> d225fea5
 {
 
 RanchDirector::RanchDirector(
@@ -22,7 +16,6 @@
   , _dataDirector(_dataDirector)
   , _server("Ranch")
 {
-<<<<<<< HEAD
   // Handlers
 
   // EnterRanch handler
@@ -59,71 +52,18 @@
 
   // Host the server.
   _server.Host(_settings.address, _settings.port);
-=======
-  // TODO: Dummy data
-  _users[1] = {
-    .nickName = "rgnt",
-    .gender = alicia::Gender::Boy,
-    .level = 60,
-    .carrots = 5000,
-    .characterEquipment = {
-      Item{.uid = 100, .tid = 30035, .val = 0, .count = 1}
-    },
-    .mountUid = 2,
-    .horses = {2, 3},
-    .ranchUid = 100
-  };
-
-  _users[4] = {
-    .nickName = "Laith",
-    .gender = alicia::Gender::Unspecified,
-    .level = 1,
-    .carrots = 0,
-    .characterEquipment = {
-      Item{.uid = 100, .tid = 30035, .val = 0, .count = 1}
-    },
-    .mountUid = 5,
-    .horses = {5, 6},
-    .ranchUid = 100
-  };
-  
-  _horses[2] = {
-    .tid = 0x4E21,
-    .name = "idontunderstand"
-  };  
-  _horses[3] = {
-    .tid = 0x4E21,
-    .name = "iunderstand"
-  };  
-  _horses[5] = {
-    .tid = 0x4E21,
-    .name = "youdontseemtounderstand"
-  };
-  _horses[6] = {
-    .tid = 0x4E21,
-    .name = "Ramon"
-  };
-
-  _ranches[100] = {
-    .ranchName = "SoA ranch",
-    .horses = { 3, 6 },
-    .users = {}
-  };
->>>>>>> d225fea5
 }
 
 void RanchDirector::HandleEnterRanch(
     ClientId clientId,
     const RanchCommandEnterRanch& enterRanch)
 {
+  // TODO: Something better.
+  const RanchId ranchUid = enterRanch.ranchUid;
+  const auto& ranch = _ranches[ranchUid];
+  //ranch.players.push_back(userId);
+
   _clients[clientId] = enterRanch.userUid;
-
-  const UserId enteringUserId = _clients[clientId];
-  const RanchId ranchUid = enterRanch.ranchUid;
-  auto& ranch = _ranches[ranchUid];
-  ranch.users.push_back(enteringUserId);
-
-  RanchPlayer enteringRanchPlayer;
 
   _server.SetCode(clientId, {});
   _server.QueueCommand(
@@ -143,9 +83,11 @@
 
       uint16_t ranchEntityIndex = 0;
 
+      // TODO: things right
+      auto& ranchOwner = _users[enterRanch.userUid];
       for (const HorseId horseId : ranch.horses)
       {
-        const auto& horse = _horses[horseId];
+        const auto& horse = ranchOwner.horses[horseId];
         response.horses.push_back({
           .ranchIndex = ++ranchEntityIndex,
           .horse = {
@@ -225,9 +167,9 @@
       for (const UserId userId : ranch.users)
       {
         auto& user = _users[userId];
-        auto& horse = _horses[user.mountUid];
-
-        RanchPlayer ranchPlayer = {
+        const auto& horse = user.horses[user.mountUid];
+
+        response.users.push_back({
           .userUid = userId,
           .name = user.nickName,
           .gender = user.gender,
@@ -345,8 +287,8 @@
         ClientId ranchUserClientId = result->first;
 
         _ranchServer.QueueCommand(
-          ranchUserClientId, 
-          CommandId::RanchEnterRanchNotify, 
+          ranchUserClientId,
+          CommandId::RanchEnterRanchNotify,
           [&](auto& sink){
             RanchCommandEnterRanchNotify::Write(notification, sink);
           });
@@ -359,13 +301,6 @@
   ClientId clientId, 
   const RanchCommandRanchSnapshot& snapshot)
 {
-<<<<<<< HEAD
-  // TODO: Actual implementation of it
-  _server.QueueCommand(
-    clientId, 
-    CommandId::RanchSnapshotNotify, 
-    [&](auto& sink)
-=======
   UserId userId = _clients[clientId];
   User& user = _users[userId];
   auto& ranch = _ranches[user.ranchUid];
@@ -382,15 +317,14 @@
   for(auto& ranchUser : ranch.users)
   {
     if (ranchUser != userId)
->>>>>>> d225fea5
     {
       auto result = std::find_if(_clients.begin(), _clients.end(), [ranchUser](const auto& pair){ return pair.second == ranchUser; });
       assert(result != _clients.end());
       ClientId ranchUserClientId = result->first;
 
       _ranchServer.QueueCommand(
-        ranchUserClientId, 
-        CommandId::RanchSnapshotNotify, 
+        ranchUserClientId,
+        CommandId::RanchSnapshotNotify,
         [&](auto& sink){
           RanchCommandRanchSnapshotNotify::Write(response, sink);
         });

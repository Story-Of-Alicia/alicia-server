--- conflicted
+++ resolved
@@ -1521,15 +1521,6 @@
       return;
     }
 
-<<<<<<< HEAD
-=======
-    // Find the item in the inventory.
-    const auto itemInventoryIter = std::ranges::find(
-      character.inventory(), horseRenameItemUid);
-
-    // Remove the item from the inventory.
-    character.inventory().erase(itemInventoryIter);
->>>>>>> 1574e4b7
     canRenameHorse = true;
 
     GetServerInstance().GetDataDirector().GetItem(horseRenameItemUid).Mutable(
@@ -1543,10 +1534,10 @@
     {
       // Find the item in the inventory.
       const auto itemInventoryIter = std::ranges::find(
-        character.items(), horseRenameItemUid);
+        character.inventory(), horseRenameItemUid);
 
       // Remove the item from the inventory.
-      character.items().erase(itemInventoryIter);
+      character.inventory().erase(itemInventoryIter);
       GetServerInstance().GetDataDirector().GetItemCache().Delete(horseRenameItemUid);
     }
   });
@@ -3444,7 +3435,32 @@
   );
 }
 
-<<<<<<< HEAD
+void RanchDirector::HandleStatusPointApply(
+  ClientId clientId,
+  const protocol::AcCmdCRStatusPointApply command)
+{
+  protocol::AcCmdCRStatusPointApplyOK response {};
+
+  const auto horseRecord = GetServerInstance().GetDataDirector().GetHorseCache().Get(command.horseUid);
+  horseRecord->Mutable([&command](data::Horse& horse)
+  {
+    horse.stats.agility = command.stats.agility;
+    horse.stats.ambition = command.stats.ambition;
+    horse.stats.rush = command.stats.rush;
+    horse.stats.endurance = command.stats.endurance;
+    horse.stats.courage = command.stats.courage;
+
+    horse.growthPoints() -= 1;
+  });
+
+  _commandServer.QueueCommand<decltype(response)>(
+    clientId,
+    [response]()
+    {
+      return response;
+    });
+}
+
 void RanchDirector::HandleGetGuildMemberList(
   ClientId clientId,
   const protocol::AcCmdCRGuildMemberList& command)
@@ -3564,24 +3580,6 @@
     response.totalLosses = guild.totalLosses();
     response.seasonalWins = guild.seasonalWins();
     response.seasonalLosses = guild.seasonalLosses();
-=======
-void RanchDirector::HandleStatusPointApply(
-  ClientId clientId,
-  const protocol::AcCmdCRStatusPointApply command)
-{
-  protocol::AcCmdCRStatusPointApplyOK response {};
-
-  const auto horseRecord = GetServerInstance().GetDataDirector().GetHorseCache().Get(command.horseUid);
-  horseRecord->Mutable([&command](data::Horse& horse)
-  {
-    horse.stats.agility = command.stats.agility;
-    horse.stats.ambition = command.stats.ambition;
-    horse.stats.rush = command.stats.rush;
-    horse.stats.endurance = command.stats.endurance;
-    horse.stats.courage = command.stats.courage;
-
-    horse.growthPoints() -= 1;
->>>>>>> 1574e4b7
   });
 
   _commandServer.QueueCommand<decltype(response)>(
@@ -3592,7 +3590,6 @@
     });
 }
 
-<<<<<<< HEAD
 void RanchDirector::HandleUpdateGuildMemberGrade(
   ClientId clientId,
   const protocol::AcCmdCRUpdateGuildMemberGrade& command)
@@ -3859,6 +3856,4 @@
     });
 }
 
-=======
->>>>>>> 1574e4b7
 } // namespace server
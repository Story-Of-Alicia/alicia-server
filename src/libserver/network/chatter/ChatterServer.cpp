/**
 * Alicia Server - dedicated server software
 * Copyright (C) 2024 Story Of Alicia
 *
 * This program is free software; you can redistribute it and/or modify
 * it under the terms of the GNU General Public License as published by
 * the Free Software Foundation; either version 2 of the License, or
 * (at your option) any later version.
 *
 * This program is distributed in the hope that it will be useful,
 * but WITHOUT ANY WARRANTY; without even the implied warranty of
 * MERCHANTABILITY or FITNESS FOR A PARTICULAR PURPOSE.  See the
 * GNU General Public License for more details.
 *
 * You should have received a copy of the GNU General Public License along
 * with this program; if not, write to the Free Software Foundation, Inc.,
 * 51 Franklin Street, Fifth Floor, Boston, MA 02110-1301 USA.
 **/

#include "libserver/network/chatter/ChatterServer.hpp"
#include "libserver/util/Stream.hpp"
#include "libserver/util/Util.hpp"

#include <spdlog/spdlog.h>

namespace server
{

namespace
{

// The base XOR scrambling constant, which seems to not roll.
constexpr std::array XorCode{
  static_cast<std::byte>(0x2B),
  static_cast<std::byte>(0xFE),
  static_cast<std::byte>(0xB8),
  static_cast<std::byte>(0x02)};

// todo: de/serializer map, handler map

} // anon namespace

ChatterServer::ChatterServer(
  IChatterServerEventsHandler& chatterServerEventsHandler,
  IChatterCommandHandler& chatterCommandHandler)
  : _chatterServerEventsHandler(chatterServerEventsHandler)
  , _chatterCommandHandler(chatterCommandHandler)
  , _server(*this)
{
}

ChatterServer::~ChatterServer()
{
  _server.End();
  if (_serverThread.joinable())
    _serverThread.join();
}

void ChatterServer::BeginHost(network::asio::ip::address_v4 address, uint16_t port)
{
  _serverThread = std::thread([this, address, port]()
  {
    _server.Begin(address, port);
  });
}

void ChatterServer::EndHost()
{
  if (_serverThread.joinable())
  {
    _server.End();
    _serverThread.join();
  }
}

void ChatterServer::HandleNetworkTick()
{
}

void ChatterServer::OnClientConnected(network::ClientId clientId)
{
  _chatterServerEventsHandler.HandleClientConnected(clientId);
}

void ChatterServer::OnClientDisconnected(network::ClientId clientId)
{
  _chatterServerEventsHandler.HandleClientDisconnected(clientId);
}

size_t ChatterServer::OnClientData(
  network::ClientId clientId,
  const std::span<const std::byte>& data)
{
  SourceStream commandStream{data};

<<<<<<< HEAD
  // The base XOR scrambling constant, which seems to not roll.
  constexpr std::array XorCode{
    static_cast<std::byte>(0x2B),
    static_cast<std::byte>(0xFE),
    static_cast<std::byte>(0xB8),
    static_cast<std::byte>(0x02)};

  protocol::ChatterCommandHeader header;
  commandStream.Read(header.length)
    .Read(header.commandId);
  header.length ^= *reinterpret_cast<const uint16_t*>(XorCode.data());
  header.commandId ^= *reinterpret_cast<const uint16_t*>(XorCode.data() + 2);

  std::vector<std::byte> commandData(header.length);
  SinkStream commandDataSink({commandData.begin(), commandData.end()});

  for (uint16_t idx = 0; idx < header.length - sizeof(protocol::ChatterCommandHeader); ++idx)
  {
    std::byte& val = commandData[idx];
    commandStream.Read(val);
    val ^= XorCode[(commandStream.GetCursor() - 1) % 4];
  }

  SourceStream commandDataSource({commandData.begin(), commandData.end()});

  switch (header.commandId)
  {
    case static_cast<uint16_t>(protocol::ChatterCommand::ChatCmdLogin):
    {
      // TODO: deserialization and handler call
      protocol::ChatCmdLogin command;
      commandDataSource.Read(command);
      _chatterCommandHandler.HandleChatterLogin(clientId, command);
      break;
    }
    case static_cast<uint16_t>(protocol::ChatterCommand::ChatCmdLetterList):
    {
      protocol::ChatCmdLetterList command;
      commandDataSource.Read(command);
      _chatterCommandHandler.HandleChatterLetterList(clientId, command);
      break;
    }
    case static_cast<uint16_t>(protocol::ChatterCommand::ChatCmdLetterSend):
    {
      protocol::ChatCmdLetterSend command;
      commandDataSource.Read(command);
      _chatterCommandHandler.HandleChatterLetterSend(clientId, command);
      break;
    }
    case static_cast<uint16_t>(protocol::ChatterCommand::ChatCmdLetterRead):
    {
      protocol::ChatCmdLetterRead command;
      commandDataSource.Read(command);
      _chatterCommandHandler.HandleChatterLetterRead(clientId, command);
      break;
    }
    case static_cast<uint16_t>(protocol::ChatterCommand::ChatCmdLetterDelete):
    {
      protocol::ChatCmdLetterDelete command;
      commandDataSource.Read(command);
      _chatterCommandHandler.HandleChatterLetterDelete(clientId, command);
      break;
    }
    case static_cast<uint16_t>(protocol::ChatterCommand::ChatCmdEnterRoom):
    {
      protocol::ChatCmdEnterRoom command;
      commandDataSource.Read(command);
      _chatterCommandHandler.HandleChatterEnterRoom(clientId, command);
      break;
    }
    case static_cast<uint16_t>(protocol::ChatterCommand::ChatCmdChat):
    {
      protocol::ChatCmdChat command;
      commandDataSource.Read(command);
      _chatterCommandHandler.HandleChatterChat(clientId, command);
      break;
    }
    case static_cast<uint16_t>(protocol::ChatterCommand::ChatCmdInputState):
    {
      protocol::ChatCmdInputState command;
      commandDataSource.Read(command);
      _chatterCommandHandler.HandleChatterInputState(clientId, command);
      break;
    }
    case static_cast<uint16_t>(protocol::ChatterCommand::ChatCmdChannelInfo):
    {
      protocol::ChatCmdChannelInfo command;
      commandDataSource.Read(command);
      _chatterCommandHandler.HandleChatterChannelInfo(clientId, command);
      break;
    }
    case static_cast<uint16_t>(protocol::ChatterCommand::ChatCmdGuildLogin):
    {
      protocol::ChatCmdGuildLogin command;
      commandDataSource.Read(command);
      _chatterCommandHandler.HandleChatterGuildLogin(clientId, command);
      break;
    }
    default:
    {
      spdlog::warn("Unhandled chatter: {}", header.commandId);
      break;
=======
  while (commandStream.GetCursor() != commandStream.Size())
  {
    const auto origin = commandStream.GetCursor();

    const auto bufferedDataSize = commandStream.Size() - commandStream.GetCursor();

    // If there's not enough buffered data to read the header,
    // break out of the loop.
    if (bufferedDataSize < sizeof(protocol::ChatterCommandHeader))
      break;

    // Read the header.
    protocol::ChatterCommandHeader header{};
    commandStream.Read(header.length)
      .Read(header.commandId);

    // Decrypt the header.
    header.length ^= *reinterpret_cast<const uint16_t*>(XorCode.data());
    header.commandId ^= *reinterpret_cast<const uint16_t*>(XorCode.data() + 2);

    // The length of the command must be at least the size of the header
    // and less than 4KB.
    if (header.length < sizeof(protocol::ChatterCommandHeader) ||  header.length > 4092)
    {
      break;
    }

    // todo: verify length, verify command, consume the rest of data even if handler does not exist.

    // There's not enough data to read the command.
    if (bufferedDataSize < header.length)
    {
      commandStream.Seek(origin);
      break;
    }

    const auto commandDataLength = header.length - sizeof(protocol::ChatterCommandHeader);

    if (header.commandId == static_cast<uint16_t>(
      protocol::ChatterCommand::ChatCmdLogin))
    {
      std::vector<std::byte> commandData(commandDataLength);
      SinkStream commandDataSink({commandData.begin(), commandData.end()});

      for (int64_t idx = 0; idx < commandDataLength; ++idx)
      {
        std::byte& val = commandData[idx];
        commandStream.Read(val);
        val ^= XorCode[(commandStream.GetCursor() - 1) % 4];
      }

      SourceStream commandDataSource({commandData.begin(), commandData.end()});

      if (header.commandId == 1)
      {
        // todo: deserialization and handler call
        protocol::ChatCmdLogin command;
        commandDataSource.Read(command);
        _chatterCommandHandler.HandleChatterLogin(clientId, command);
      }
>>>>>>> faa32eab
    }
  }

  // FIXME: correct this behaviour of not using the cursor
  return data.size();
}

network::asio::ip::address_v4 ChatterServer::GetClientAddress(const network::ClientId clientId)
{
  return _server.GetClient(clientId)->GetAddress();
}

} // namespace server<|MERGE_RESOLUTION|>--- conflicted
+++ resolved
@@ -93,110 +93,6 @@
 {
   SourceStream commandStream{data};
 
-<<<<<<< HEAD
-  // The base XOR scrambling constant, which seems to not roll.
-  constexpr std::array XorCode{
-    static_cast<std::byte>(0x2B),
-    static_cast<std::byte>(0xFE),
-    static_cast<std::byte>(0xB8),
-    static_cast<std::byte>(0x02)};
-
-  protocol::ChatterCommandHeader header;
-  commandStream.Read(header.length)
-    .Read(header.commandId);
-  header.length ^= *reinterpret_cast<const uint16_t*>(XorCode.data());
-  header.commandId ^= *reinterpret_cast<const uint16_t*>(XorCode.data() + 2);
-
-  std::vector<std::byte> commandData(header.length);
-  SinkStream commandDataSink({commandData.begin(), commandData.end()});
-
-  for (uint16_t idx = 0; idx < header.length - sizeof(protocol::ChatterCommandHeader); ++idx)
-  {
-    std::byte& val = commandData[idx];
-    commandStream.Read(val);
-    val ^= XorCode[(commandStream.GetCursor() - 1) % 4];
-  }
-
-  SourceStream commandDataSource({commandData.begin(), commandData.end()});
-
-  switch (header.commandId)
-  {
-    case static_cast<uint16_t>(protocol::ChatterCommand::ChatCmdLogin):
-    {
-      // TODO: deserialization and handler call
-      protocol::ChatCmdLogin command;
-      commandDataSource.Read(command);
-      _chatterCommandHandler.HandleChatterLogin(clientId, command);
-      break;
-    }
-    case static_cast<uint16_t>(protocol::ChatterCommand::ChatCmdLetterList):
-    {
-      protocol::ChatCmdLetterList command;
-      commandDataSource.Read(command);
-      _chatterCommandHandler.HandleChatterLetterList(clientId, command);
-      break;
-    }
-    case static_cast<uint16_t>(protocol::ChatterCommand::ChatCmdLetterSend):
-    {
-      protocol::ChatCmdLetterSend command;
-      commandDataSource.Read(command);
-      _chatterCommandHandler.HandleChatterLetterSend(clientId, command);
-      break;
-    }
-    case static_cast<uint16_t>(protocol::ChatterCommand::ChatCmdLetterRead):
-    {
-      protocol::ChatCmdLetterRead command;
-      commandDataSource.Read(command);
-      _chatterCommandHandler.HandleChatterLetterRead(clientId, command);
-      break;
-    }
-    case static_cast<uint16_t>(protocol::ChatterCommand::ChatCmdLetterDelete):
-    {
-      protocol::ChatCmdLetterDelete command;
-      commandDataSource.Read(command);
-      _chatterCommandHandler.HandleChatterLetterDelete(clientId, command);
-      break;
-    }
-    case static_cast<uint16_t>(protocol::ChatterCommand::ChatCmdEnterRoom):
-    {
-      protocol::ChatCmdEnterRoom command;
-      commandDataSource.Read(command);
-      _chatterCommandHandler.HandleChatterEnterRoom(clientId, command);
-      break;
-    }
-    case static_cast<uint16_t>(protocol::ChatterCommand::ChatCmdChat):
-    {
-      protocol::ChatCmdChat command;
-      commandDataSource.Read(command);
-      _chatterCommandHandler.HandleChatterChat(clientId, command);
-      break;
-    }
-    case static_cast<uint16_t>(protocol::ChatterCommand::ChatCmdInputState):
-    {
-      protocol::ChatCmdInputState command;
-      commandDataSource.Read(command);
-      _chatterCommandHandler.HandleChatterInputState(clientId, command);
-      break;
-    }
-    case static_cast<uint16_t>(protocol::ChatterCommand::ChatCmdChannelInfo):
-    {
-      protocol::ChatCmdChannelInfo command;
-      commandDataSource.Read(command);
-      _chatterCommandHandler.HandleChatterChannelInfo(clientId, command);
-      break;
-    }
-    case static_cast<uint16_t>(protocol::ChatterCommand::ChatCmdGuildLogin):
-    {
-      protocol::ChatCmdGuildLogin command;
-      commandDataSource.Read(command);
-      _chatterCommandHandler.HandleChatterGuildLogin(clientId, command);
-      break;
-    }
-    default:
-    {
-      spdlog::warn("Unhandled chatter: {}", header.commandId);
-      break;
-=======
   while (commandStream.GetCursor() != commandStream.Size())
   {
     const auto origin = commandStream.GetCursor();
@@ -235,34 +131,100 @@
 
     const auto commandDataLength = header.length - sizeof(protocol::ChatterCommandHeader);
 
-    if (header.commandId == static_cast<uint16_t>(
-      protocol::ChatterCommand::ChatCmdLogin))
-    {
-      std::vector<std::byte> commandData(commandDataLength);
-      SinkStream commandDataSink({commandData.begin(), commandData.end()});
-
-      for (int64_t idx = 0; idx < commandDataLength; ++idx)
-      {
-        std::byte& val = commandData[idx];
-        commandStream.Read(val);
-        val ^= XorCode[(commandStream.GetCursor() - 1) % 4];
-      }
-
-      SourceStream commandDataSource({commandData.begin(), commandData.end()});
-
-      if (header.commandId == 1)
-      {
-        // todo: deserialization and handler call
+    std::vector<std::byte> commandData(commandDataLength);
+    SinkStream commandDataSink({commandData.begin(), commandData.end()});
+
+    for (int64_t idx = 0; idx < commandDataLength; ++idx)
+    {
+      std::byte& val = commandData[idx];
+      commandStream.Read(val);
+      val ^= XorCode[(commandStream.GetCursor() - 1) % 4];
+    }
+
+    SourceStream commandDataSource({commandData.begin(), commandData.end()});
+
+    switch (header.commandId)
+    {
+      case static_cast<uint16_t>(protocol::ChatterCommand::ChatCmdLogin):
+      {
+        // TODO: deserialization and handler call
         protocol::ChatCmdLogin command;
         commandDataSource.Read(command);
         _chatterCommandHandler.HandleChatterLogin(clientId, command);
-      }
->>>>>>> faa32eab
+        break;
+      }
+      case static_cast<uint16_t>(protocol::ChatterCommand::ChatCmdLetterList):
+      {
+        protocol::ChatCmdLetterList command;
+        commandDataSource.Read(command);
+        _chatterCommandHandler.HandleChatterLetterList(clientId, command);
+        break;
+      }
+      case static_cast<uint16_t>(protocol::ChatterCommand::ChatCmdLetterSend):
+      {
+        protocol::ChatCmdLetterSend command;
+        commandDataSource.Read(command);
+        _chatterCommandHandler.HandleChatterLetterSend(clientId, command);
+        break;
+      }
+      case static_cast<uint16_t>(protocol::ChatterCommand::ChatCmdLetterRead):
+      {
+        protocol::ChatCmdLetterRead command;
+        commandDataSource.Read(command);
+        _chatterCommandHandler.HandleChatterLetterRead(clientId, command);
+        break;
+      }
+      case static_cast<uint16_t>(protocol::ChatterCommand::ChatCmdLetterDelete):
+      {
+        protocol::ChatCmdLetterDelete command;
+        commandDataSource.Read(command);
+        _chatterCommandHandler.HandleChatterLetterDelete(clientId, command);
+        break;
+      }
+      case static_cast<uint16_t>(protocol::ChatterCommand::ChatCmdEnterRoom):
+      {
+        protocol::ChatCmdEnterRoom command;
+        commandDataSource.Read(command);
+        _chatterCommandHandler.HandleChatterEnterRoom(clientId, command);
+        break;
+      }
+      case static_cast<uint16_t>(protocol::ChatterCommand::ChatCmdChat):
+      {
+        protocol::ChatCmdChat command;
+        commandDataSource.Read(command);
+        _chatterCommandHandler.HandleChatterChat(clientId, command);
+        break;
+      }
+      case static_cast<uint16_t>(protocol::ChatterCommand::ChatCmdInputState):
+      {
+        protocol::ChatCmdInputState command;
+        commandDataSource.Read(command);
+        _chatterCommandHandler.HandleChatterInputState(clientId, command);
+        break;
+      }
+      case static_cast<uint16_t>(protocol::ChatterCommand::ChatCmdChannelInfo):
+      {
+        protocol::ChatCmdChannelInfo command;
+        commandDataSource.Read(command);
+        _chatterCommandHandler.HandleChatterChannelInfo(clientId, command);
+        break;
+      }
+      case static_cast<uint16_t>(protocol::ChatterCommand::ChatCmdGuildLogin):
+      {
+        protocol::ChatCmdGuildLogin command;
+        commandDataSource.Read(command);
+        _chatterCommandHandler.HandleChatterGuildLogin(clientId, command);
+        break;
+      }
+      default:
+      {
+        spdlog::warn("Unhandled chatter: {}", header.commandId);
+        break;
+      }
     }
   }
 
-  // FIXME: correct this behaviour of not using the cursor
-  return data.size();
+  return commandStream.GetCursor();
 }
 
 network::asio::ip::address_v4 ChatterServer::GetClientAddress(const network::ClientId clientId)

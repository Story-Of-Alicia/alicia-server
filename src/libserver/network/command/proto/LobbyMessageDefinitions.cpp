/**
 * Alicia Server - dedicated server software
 * Copyright (C) 2024 Story Of Alicia
 *
 * This program is free software; you can redistribute it and/or modify
 * it under the terms of the GNU General Public License as published by
 * the Free Software Foundation; either version 2 of the License, or
 * (at your option) any later version.
 *
 * This program is distributed in the hope that it will be useful,
 * but WITHOUT ANY WARRANTY; without even the implied warranty of
 * MERCHANTABILITY or FITNESS FOR A PARTICULAR PURPOSE.  See the
 * GNU General Public License for more details.
 *
 * You should have received a copy of the GNU General Public License along
 * with this program; if not, write to the Free Software Foundation, Inc.,
 * 51 Franklin Street, Fifth Floor, Boston, MA 02110-1301 USA.
 **/

#include "libserver/network/command/proto/LobbyMessageDefinitions.hpp"

namespace server::protocol
{

void LobbyCommandLogin::Write(
  const LobbyCommandLogin& command,
  SinkStream& stream)
{
  throw std::runtime_error("Not implemented.");
}

void LobbyCommandLogin::Read(
  LobbyCommandLogin& command,
  SourceStream& stream)
{
  stream.Read(command.constant0)
    .Read(command.constant1)
    .Read(command.loginId)
    .Read(command.memberNo)
    .Read(command.authKey)
    .Read(command.val0);
}

void LobbyCommandLoginOK::SystemContent::Write(const SystemContent& command, SinkStream& stream)
{
  stream.Write(static_cast<uint8_t>(command.values.size()));
  for (const auto& [key, value] : command.values)
  {
    stream.Write(key)
      .Write(value);
  }
}

void LobbyCommandLoginOK::SystemContent::Read(SystemContent& command, SourceStream& stream)
{
  throw std::runtime_error("Not implemented.");
}

void LobbyCommandLoginOK::Write(
  const LobbyCommandLoginOK& command,
  SinkStream& stream)
{
  stream.Write(command.lobbyTime.dwLowDateTime)
    .Write(command.lobbyTime.dwHighDateTime)
    .Write(command.member0);

  // Profile
  stream.Write(command.uid)
    .Write(command.name)
    .Write(command.motd)
    .Write(static_cast<uint8_t>(command.gender))
    .Write(command.introduction);

  // Character equipment
  assert(command.characterEquipment.size() <= 16);
  const uint8_t characterEquipmentCount = std::min(
    command.characterEquipment.size(),
    size_t{16});

  stream.Write(characterEquipmentCount);
  for (size_t idx = 0; idx < characterEquipmentCount; ++idx)
  {
    const auto& item = command.characterEquipment[idx];
    stream.Write(item);
  }

  // Mount equipment
  assert(command.mountEquipment.size() <= 16);
  const uint8_t mountEquipmentCount = std::min(
    command.mountEquipment.size(),
    size_t{16});

  stream.Write(mountEquipmentCount);
  for (size_t idx = 0; idx < mountEquipmentCount; ++idx)
  {
    const auto& item = command.mountEquipment[idx];
    stream.Write(item);
  }

  //
  stream.Write(command.level)
    .Write(command.carrots)
    .Write(command.val1)
    .Write(command.role)
    .Write(command.val3);

  //
  stream.Write(command.settings);

  //
  stream.Write(static_cast<uint8_t>(command.missions.size()));
  for (const auto& val : command.missions)
  {
    stream.Write(val.id);

    stream.Write(static_cast<uint8_t>(val.progress.size()));
    for (const auto& nestedVal : val.progress)
    {
      stream.Write(nestedVal.id)
        .Write(nestedVal.value);
    }
  }

  stream.Write(command.val6);

  stream.Write(command.ranchAddress)
    .Write(command.ranchPort)
    .Write(command.scramblingConstant);

  stream.Write(command.character)
    .Write(command.horse);

  stream.Write(command.systemContent)
    .Write(command.bitfield);

  // Struct2
  const auto& struct1 = command.val9;
  stream.Write(struct1.val0)
    .Write(struct1.val1)
    .Write(struct1.val2);

  stream.Write(command.val10);

  const auto& managementSkills = command.managementSkills;
  stream.Write(managementSkills.val0)
    .Write(managementSkills.progress)
    .Write(managementSkills.points);

  const auto& skillRanks = command.skillRanks;
  stream.Write(
    static_cast<uint8_t>(skillRanks.values.size()));
  for (const auto& value : skillRanks.values)
  {
    stream.Write(value.id)
      .Write(value.rank);
  }

  const auto& struct4 = command.val13;
  stream.Write(
    static_cast<uint8_t>(struct4.values.size()));
  for (const auto& value : struct4.values)
  {
    stream.Write(value.val0)
      .Write(value.val1)
      .Write(value.val2);
  }

  stream.Write(command.val14);

  // Guild
  const auto& struct5 = command.guild;
  stream.Write(struct5.uid)
    .Write(struct5.val1)
    .Write(struct5.val2)
    .Write(struct5.name)
    .Write(struct5.guildRole)
    .Write(struct5.val5)
    .Write(struct5.val6);

  stream.Write(command.val16);

  // Rent
  const auto& struct6 = command.val17;
  stream.Write(struct6.mountUid)
    .Write(struct6.val1)
    .Write(struct6.val2);

  stream.Write(command.val18)
    .Write(command.val19)
    .Write(command.val20);

  // Pet
  stream.Write(command.pet);
}

void LobbyCommandLoginOK::Read(
  LobbyCommandLoginOK& command,
  SourceStream& stream)
{
  throw std::runtime_error("Not implemented.");
}

void LobbyCommandLoginCancel::Write(
  const LobbyCommandLoginCancel& command,
  SinkStream& stream)
{
  stream.Write(static_cast<uint8_t>(command.reason));
}

void LobbyCommandLoginCancel::Read(
  LobbyCommandLoginCancel& command,
  SourceStream& stream)
{
  throw std::runtime_error("Not implemented.");
}

void LobbyCommandShowInventory::Write(
  const LobbyCommandShowInventory& command,
  SinkStream& stream)
{
  throw std::runtime_error("Not implemented.");
}

void LobbyCommandShowInventory::Read(
  LobbyCommandShowInventory& command,
  SourceStream& stream)
{
  // Empty,
}

void LobbyCommandShowInventoryOK::Write(
  const LobbyCommandShowInventoryOK& command,
  SinkStream& stream)
{
  stream.Write(static_cast<uint8_t>(command.items.size()));
  for (const auto& item : command.items)
  {
    stream.Write(item);
  }

  stream.Write(static_cast<uint8_t>(command.horses.size()));
  for (const auto& horse : command.horses)
  {
    stream.Write(horse);
  }
}

void LobbyCommandShowInventoryOK::Read(
  LobbyCommandShowInventoryOK& command,
  SourceStream& stream)
{
  throw std::runtime_error("Not implemented.");
}

void LobbyCommandCreateNicknameNotify::Write(
  const LobbyCommandCreateNicknameNotify& command,
  SinkStream& stream)
{
  // Empty.
}

void LobbyCommandCreateNicknameNotify::Read(
  LobbyCommandCreateNicknameNotify& command,
  SourceStream& stream)
{
  throw std::runtime_error("Not implemented.");
}

void LobbyCommandCreateNickname::Write(
  const LobbyCommandCreateNickname& command,
  SinkStream& stream)
{
  throw std::runtime_error("Not implemented.");
}

void LobbyCommandCreateNickname::Read(
  LobbyCommandCreateNickname& command,
  SourceStream& stream)
{
  stream.Read(command.nickname)
    .Read(command.character)
    .Read(command.unk0);
}

void LobbyCommandCreateNicknameCancel::Write(
  const LobbyCommandCreateNicknameCancel& command,
  SinkStream& stream)
{
  stream.Write(command.error);
}

void LobbyCommandCreateNicknameCancel::Read(
  LobbyCommandCreateNicknameCancel& command,
  SourceStream& stream)
{
  throw std::runtime_error("Not implemented.");
}

void LobbyCommandShowInventoryCancel::Write(
  const LobbyCommandShowInventoryCancel& command,
  SinkStream& stream)
{
  throw std::runtime_error("Not implemented.");
}

void LobbyCommandShowInventoryCancel::Read(
  LobbyCommandShowInventoryCancel& command,
  SourceStream& stream)
{
}

void LobbyCommandRequestLeagueInfo::Write(
  const LobbyCommandRequestLeagueInfo& command,
  SinkStream& stream)
{
}

void LobbyCommandRequestLeagueInfo::Read(
  LobbyCommandRequestLeagueInfo& command,
  SourceStream& stream)
{
}

void LobbyCommandRequestLeagueInfoOK::Write(
  const LobbyCommandRequestLeagueInfoOK& command,
  SinkStream& stream)
{
  stream.Write(command.season)
    .Write(command.league)
    .Write(command.unk2)
    .Write(command.unk3)
    .Write(command.rankingPercentile)
    .Write(command.unk5)
    .Write(command.unk6)
    .Write(command.unk7)
    .Write(command.unk8)
    .Write(command.leagueReward)
    .Write(command.place)
    .Write(command.rank)
    .Write(command.claimedReward)
    .Write(command.unk13);
}

void LobbyCommandRequestLeagueInfoOK::Read(
  LobbyCommandRequestLeagueInfoOK& command,
  SourceStream& stream)
{
  throw std::runtime_error("Not implemented.");
}

void LobbyCommandRequestLeagueInfoCancel::Write(
  const LobbyCommandRequestLeagueInfoCancel& command,
  SinkStream& stream)
{
}

void LobbyCommandRequestLeagueInfoCancel::Read(
  LobbyCommandRequestLeagueInfoCancel& command,
  SourceStream& stream)
{
}

void LobbyCommandAchievementCompleteList::Write(
  const LobbyCommandAchievementCompleteList& command,
  SinkStream& stream)
{
  throw std::runtime_error("Not implemented.");
}

void LobbyCommandAchievementCompleteList::Read(
  LobbyCommandAchievementCompleteList& command,
  SourceStream& stream)
{
  stream.Read(command.unk0);
}

void LobbyCommandAchievementCompleteListOK::Write(
  const LobbyCommandAchievementCompleteListOK& command,
  SinkStream& stream)
{
  stream.Write(command.unk0);
  stream.Write(static_cast<uint16_t>(command.achievements.size()));
  for (const auto& achievement : command.achievements)
  {
    stream.Write(achievement);
  }
}

void LobbyCommandAchievementCompleteListOK::Read(
  LobbyCommandAchievementCompleteListOK& command,
  SourceStream& stream)
{
  throw std::runtime_error("Not implemented.");
}

void LobbyCommandEnterChannel::Write(
  const LobbyCommandEnterChannel& command,
  SinkStream& stream)
{
  throw std::runtime_error("Not implemented.");
}

void LobbyCommandEnterChannel::Read(
  LobbyCommandEnterChannel& command,
  SourceStream& stream)
{
  stream.Read(command.channel);
}

void LobbyCommandEnterChannelOK::Write(
  const LobbyCommandEnterChannelOK& command,
  SinkStream& stream)
{
  stream.Write(command.unk0)
    .Write(command.unk1);
}

void LobbyCommandEnterChannelOK::Read(
  LobbyCommandEnterChannelOK& command,
  SourceStream& stream)
{
  throw std::runtime_error("Not implemented.");
}

void LobbyCommandEnterChannelCancel::Write(
  const LobbyCommandEnterChannelCancel& command,
  SinkStream& stream)
{
}

void LobbyCommandEnterChannelCancel::Read(
  LobbyCommandEnterChannelCancel& command,
  SourceStream& stream)
{
}

void LobbyCommandRoomList::Write(
  const LobbyCommandRoomList& command,
  SinkStream& stream)
{
  throw std::runtime_error("Not implemented.");
}

void LobbyCommandRoomList::Read(
  LobbyCommandRoomList& command,
  SourceStream& stream)
{
  stream.Read(command.page)
    .Read(command.gameMode)
    .Read(command.teamMode);
}

void LobbyCommandRoomListOK::Room::Write(
  const Room& value,
  SinkStream& stream)
{
  stream.Write(value.uid)
    .Write(value.name)
    .Write(value.playerCount)
    .Write(value.maxPlayerCount)
    .Write(value.isLocked)
    .Write(value.unk0)
    .Write(value.unk1)
    .Write(value.map)
    .Write(value.hasStarted)
    .Write(value.unk2)
    .Write(value.unk3)
    .Write(value.skillBracket)
    .Write(value.unk4);
}

void LobbyCommandRoomListOK::Room::Read(
  Room& value,
  SourceStream& stream)
{
  throw std::runtime_error("Not implemented.");
}

void LobbyCommandRoomListOK::Write(
  const LobbyCommandRoomListOK& command,
  SinkStream& stream)
{
  stream.Write(command.page)
    .Write(command.gameMode)
    .Write(command.teamMode)
    .Write(static_cast<uint8_t>(command.rooms.size()));
  for (const auto& room : command.rooms)
  {
    stream.Write(room);
  }
  stream.Write(command.unk3.unk0)
    .Write(command.unk3.unk1)
    .Write(command.unk3.unk2);
}

void LobbyCommandRoomListOK::Read(
  LobbyCommandRoomListOK& command,
  SourceStream& stream)
{
  throw std::runtime_error("Not implemented.");
}

void LobbyCommandMakeRoom::Write(
  const LobbyCommandMakeRoom& command,
  SinkStream& stream)
{
  throw std::runtime_error("Not implemented.");
}

void LobbyCommandMakeRoom::Read(
  LobbyCommandMakeRoom& command,
  SourceStream& stream)
{
  stream.Read(command.name)
    .Read(command.password)
    .Read(command.playerCount)
    .Read(command.gameMode)
    .Read(command.teamMode)
    .Read(command.missionId)
    .Read(command.unk3)
    .Read(command.bitset)
    .Read(command.unk4);
}

void LobbyCommandMakeRoomOK::Write(
  const LobbyCommandMakeRoomOK& command,
  SinkStream& stream)
{
  stream.Write(command.roomUid)
    .Write(command.oneTimePassword)
    .Write(htonl(command.raceServerAddress))
    .Write(command.raceServerPort)
    .Write(command.unk2);
}

void LobbyCommandMakeRoomOK::Read(
  LobbyCommandMakeRoomOK& command,
  SourceStream& stream)
{
  throw std::runtime_error("Not implemented.");
}

void LobbyCommandMakeRoomCancel::Write(
  const LobbyCommandMakeRoomCancel& command,
  SinkStream& stream)
{
  stream.Write(command.unk0);
}

void LobbyCommandMakeRoomCancel::Read(
  LobbyCommandMakeRoomCancel& command,
  SourceStream& stream)
{
  throw std::runtime_error("Not implemented.");
}

void LobbyCommandEnterRoom::Write(
  const LobbyCommandEnterRoom& command,
  SinkStream& stream)
{
  throw std::runtime_error("Not implemented.");
}

void LobbyCommandEnterRoom::Read(
  LobbyCommandEnterRoom& command,
  SourceStream& stream)
{
  stream.Read(command.roomUid)
    .Read(command.password)
    .Read(command.member3);
}

void LobbyCommandEnterRoomOK::Write(
  const LobbyCommandEnterRoomOK& command,
  SinkStream& stream)
{
  stream.Write(command.roomUid)
    .Write(command.oneTimePassword)
    .Write(htonl(command.raceServerAddress))
    .Write(command.raceServerPort)
    .Write(command.member6);
}

void LobbyCommandEnterRoomOK::Read(
  LobbyCommandEnterRoomOK& command,
  SourceStream& stream)
{
  throw std::runtime_error("Not implemented.");
}

void LobbyCommandEnterRoomCancel::Write(
  const LobbyCommandEnterRoomCancel& command,
  SinkStream& stream)
{
  stream.Write(command.status);
}

void LobbyCommandEnterRoomCancel::Read(
  LobbyCommandEnterRoomCancel& command,
  SourceStream& stream)
{
  throw std::runtime_error("Not implemented.");
}

void LobbyCommandRequestQuestList::Write(
  const LobbyCommandRequestQuestList& command,
  SinkStream& stream)
{
  throw std::runtime_error("Not implemented.");
}

void LobbyCommandRequestQuestList::Read(
  LobbyCommandRequestQuestList& command,
  SourceStream& stream)
{
  stream.Read(command.unk0);
}

void LobbyCommandRequestQuestListOK::Write(
  const LobbyCommandRequestQuestListOK& command,
  SinkStream& stream)
{
  stream.Write(command.unk0);
  stream.Write(static_cast<uint16_t>(command.quests.size()));
  for (const auto& quest : command.quests)
  {
    stream.Write(quest);
  }
}

void LobbyCommandRequestQuestListOK::Read(
  LobbyCommandRequestQuestListOK& command,
  SourceStream& stream)
{
  throw std::runtime_error("Not implemented.");
}

void LobbyCommandRequestDailyQuestList::Write(
  const LobbyCommandRequestDailyQuestList& command,
  SinkStream& stream)
{
  throw std::runtime_error("Not implemented.");
}

void LobbyCommandRequestDailyQuestList::Read(
  LobbyCommandRequestDailyQuestList& command,
  SourceStream& stream)
{
  stream.Read(command.val0);
}

void LobbyCommandRequestDailyQuestListOK::Write(
  const LobbyCommandRequestDailyQuestListOK& command,
  SinkStream& stream)
{
  stream.Write(command.val0);
  stream.Write(static_cast<uint16_t>(command.quests.size()));

  for (const auto& quest : command.quests)
  {
    stream.Write(quest);
  }
  stream.Write(
    static_cast<uint16_t>(command.val1.size()));
  for (const auto& entry : command.val1)
  {
    stream.Write(entry.val0)
      .Write(entry.val1)
      .Write(entry.val2)
      .Write(entry.val3);
  }
}

void LobbyCommandRequestDailyQuestListOK::Read(
  LobbyCommandRequestDailyQuestListOK& command,
  SourceStream& stream)
{
  throw std::runtime_error("Not implemented.");
}

void LobbyCommandEnterRanch::Write(
  const LobbyCommandEnterRanch& command,
  SinkStream& stream)
{
  throw std::runtime_error("Not implemented.");
}

void LobbyCommandEnterRanch::Read(
  LobbyCommandEnterRanch& command,
  SourceStream& stream)
{
  stream.Read(command.rancherUid)
    .Read(command.unk1)
    .Read(command.unk2);
}

void LobbyCommandEnterRanchOK::Write(
  const LobbyCommandEnterRanchOK& command,
  SinkStream& stream)
{
  stream.Write(command.rancherUid)
    .Write(command.otp)
    .Write(htonl(command.ranchAddress))
    .Write(command.ranchPort);
}

void LobbyCommandEnterRanchOK::Read(
  LobbyCommandEnterRanchOK& command,
  SourceStream& stream)
{
  throw std::runtime_error("Not implemented.");
}

void LobbyCommandEnterRanchCancel::Write(
  const LobbyCommandEnterRanchCancel& command,
  SinkStream& stream)
{
  stream.Write(command.unk0);
}

void LobbyCommandEnterRanchCancel::Read(
  LobbyCommandEnterRanchCancel& command,
  SourceStream& stream)
{
  throw std::runtime_error("Not implemented.");
}

void LobbyCommandGetMessengerInfo::Write(
  const LobbyCommandGetMessengerInfo& command,
  SinkStream& stream)
{
  throw std::runtime_error("Not implemented.");
}

void LobbyCommandGetMessengerInfo::Read(
  LobbyCommandGetMessengerInfo& command,
  SourceStream& stream)
{
  // Empty.
}

void LobbyCommandGetMessengerInfoOK::Write(
  const LobbyCommandGetMessengerInfoOK& command,
  SinkStream& stream)
{
  stream.Write(command.code)
    .Write(command.ip)
    .Write(command.port);
}

void LobbyCommandGetMessengerInfoOK::Read(
  LobbyCommandGetMessengerInfoOK& command,
  SourceStream& stream)
{
  throw std::runtime_error("Not implemented.");
}

void LobbyCommandGetMessengerInfoCancel::Write(
  const LobbyCommandGetMessengerInfoCancel& command,
  SinkStream& stream)
{
  // Empty.
}

void LobbyCommandGetMessengerInfoCancel::Read(
  LobbyCommandGetMessengerInfoCancel& command,
  SourceStream& stream)
{
  throw std::runtime_error("Not implemented.");
}
void LobbyCommandRequestSpecialEventList::Write(
  const LobbyCommandRequestSpecialEventList& command,
  SinkStream& stream)
{
  throw std::runtime_error("Not implemented.");
}

void LobbyCommandRequestSpecialEventList::Read(
  LobbyCommandRequestSpecialEventList& command,
  SourceStream& stream)
{
  stream.Read(command.unk0);
}

void LobbyCommandRequestSpecialEventListOK::Write(
  const LobbyCommandRequestSpecialEventListOK& command,
  SinkStream& stream)
{
  stream.Write(command.unk0);

  stream.Write(static_cast<uint16_t>(command.quests.size()));
  for (const auto& quest : command.quests)
  {
    stream.Write(quest);
  }

  stream.Write(static_cast<uint16_t>(command.events.size()));
  for (const auto& event : command.events)
  {
    stream.Write(event.unk0)
      .Write(event.unk1);
  }
}

void LobbyCommandRequestSpecialEventListOK::Read(
  LobbyCommandRequestSpecialEventListOK& command,
  SourceStream& stream)
{
  throw std::runtime_error("Not implemented.");
}

void AcCmdCLHeartbeat::Write(
  const AcCmdCLHeartbeat& command,
  SinkStream& stream)
{
  throw std::runtime_error("Not implemented.");
}

void AcCmdCLHeartbeat::Read(
  AcCmdCLHeartbeat& command,
  SourceStream& stream)
{
  // Empty.
}

void AcCmdCLGoodsShopList::Write(
  const AcCmdCLGoodsShopList& command,
  SinkStream& stream)
{
  throw std::runtime_error("Not implemented.");
}

void AcCmdCLGoodsShopList::Read(
  AcCmdCLGoodsShopList& command,
  SourceStream& stream)
{
  for (auto& data : command.data)
  {
    stream.Read(data);
  }
}

void AcCmdCLGoodsShopListOK::Write(
  const AcCmdCLGoodsShopListOK& command,
  SinkStream& stream)
{
  for (const auto& data : command.data)
  {
    stream.Write(data);
  }
}

void AcCmdCLGoodsShopListOK::Read(
  AcCmdCLGoodsShopListOK& command,
  SourceStream& stream)
{
  throw std::runtime_error("Not implemented.");
}

void AcCmdCLGoodsShopListCancel::Write(
  const AcCmdCLGoodsShopListCancel&
    command,
  SinkStream& stream)
{
  // Empty.
}

void AcCmdCLGoodsShopListCancel::Read(
  AcCmdCLGoodsShopListCancel& command,
  SourceStream& stream)
{
  throw std::runtime_error("Not implemented.");
}

void AcCmdLCGoodsShopListData::Write(
  const AcCmdLCGoodsShopListData& command,
  SinkStream& stream)
{
  for (const auto& b : command.member1)
  {
    stream.Write(b);
  }

  stream.Write(command.member2)
    .Write(command.member3);

  stream.Write(static_cast<uint32_t>(command.data.size()));
  for (const auto & b : command.data)
  {
    stream.Write(b);
  }
}

void AcCmdLCGoodsShopListData::Read(
  AcCmdLCGoodsShopListData& command,
  SourceStream& stream)
{
}

void AcCmdCLInquiryTreecash::Write(
  const AcCmdCLInquiryTreecash& command,
  SinkStream& stream)
{
  throw std::runtime_error("Not implemented.");
}

void AcCmdCLInquiryTreecash::Read(
  AcCmdCLInquiryTreecash& command,
  SourceStream& stream)
{
  // Empty.
}

void LobbyCommandInquiryTreecashOK::Write(
  const LobbyCommandInquiryTreecashOK& command,
  SinkStream& stream)
{
  stream.Write(command.cash);
}

void LobbyCommandInquiryTreecashOK::Read(
  LobbyCommandInquiryTreecashOK& command,
  SourceStream& stream)
{
  throw std::runtime_error("Not implemented.");
}

void LobbyCommandInquiryTreecashCancel::Write(
  const LobbyCommandInquiryTreecashCancel& command,
  SinkStream& stream)
{
  // Empty.
}

void LobbyCommandInquiryTreecashCancel::Read(
  LobbyCommandInquiryTreecashCancel& command,
  SourceStream& stream)
{
  throw std::runtime_error("Not implemented.");
}

void LobbyCommandClientNotify::Write(
  const LobbyCommandClientNotify& command,
  SinkStream& stream)
{
  throw std::runtime_error("Not implemented.");
}

void LobbyCommandClientNotify::Read(
  LobbyCommandClientNotify& command,
  SourceStream& stream)
{
  stream.Read(command.val0).Read(command.val1);
}

void LobbyCommandGuildPartyList::Write(
  const LobbyCommandGuildPartyList& command,
  SinkStream& stream)
{
  throw std::runtime_error("Not implemented.");
}

void LobbyCommandGuildPartyList::Read(
  LobbyCommandGuildPartyList& command,
  SourceStream& stream)
{
  // Empty.
}

void LobbyCommandGuildPartyListOK::Write(
  const LobbyCommandGuildPartyListOK& command,
  SinkStream& stream)
{
  assert(command.members.empty());
  // todo: Write members
  stream.Write(static_cast<uint8_t>(command.members.size()));
}

void LobbyCommandGuildPartyListOK::Read(
  LobbyCommandGuildPartyListOK& command,
  SourceStream& stream)
{
  throw std::runtime_error("Not implemented");
}

void LobbyCommandEnterRandomRanch::Write(
  const LobbyCommandEnterRandomRanch& command,
  SinkStream& stream)
{
  throw std::runtime_error("Not implemented");
}

void LobbyCommandEnterRandomRanch::Read(
  LobbyCommandEnterRandomRanch& command,
  SourceStream& stream)
{
  // Empty.
}

void LobbyCommandRequestPersonalInfo::Write(
  const LobbyCommandRequestPersonalInfo& command,
  SinkStream& stream)
{
  throw std::runtime_error("Not implemented");
}

void LobbyCommandRequestPersonalInfo::Read(
  LobbyCommandRequestPersonalInfo& command,
  SourceStream& stream)
{
  stream.Read(command.characterUid)
    .Read(command.type);
}

void LobbyCommandPersonalInfo::Basic::Write(const Basic& command, SinkStream& stream)
{
  stream.Write(command.distanceTravelled)
    .Write(command.topSpeed)
    .Write(command.longestGlidingDistance)
    .Write(command.jumpSuccessRate)
    .Write(command.perfectJumpSuccessRate)
    .Write(command.speedSingleWinCombo)
    .Write(command.speedTeamWinCombo)
    .Write(command.magicSingleWinCombo)
    .Write(command.magicTeamWinCombo)
    .Write(command.averageRank)
    .Write(command.completionRate)
    .Write(command.member12)
    .Write(command.highestCarnivalPrize)
    .Write(command.member14)
    .Write(command.member15)
    .Write(command.member16)
    .Write(command.introduction)
    .Write(command.level)
    .Write(command.levelProgress)
    .Write(command.member20)
    .Write(command.perfectBoostCombo)
    .Write(command.perfectJumpCombo)
    .Write(command.magicDefenseCombo)
    .Write(command.member24)
    .Write(command.member25)
    .Write(command.member26)
    .Write(command.guildName)
    .Write(command.member28)
    .Write(command.member29);
}

void LobbyCommandPersonalInfo::Basic::Read(Basic& command, SourceStream& stream)
{
  throw std::runtime_error("Not implemented");
}

void LobbyCommandPersonalInfo::CourseInformation::Write(const CourseInformation& command, SinkStream& stream)
{
  stream.Write(command.totalGames)
    .Write(command.totalSpeedGames)
    .Write(command.totalMagicGames);

  stream.Write(static_cast<uint8_t>(command.courses.size()));
  for (const auto& entry : command.courses)
  {
    stream.Write(entry.courseId)
      .Write(entry.timesRaced)
      .Write(entry.recordTime);

    for (const auto& byte : entry.member4)
    {
      stream.Write(byte);
    }
  }
}

void LobbyCommandPersonalInfo::CourseInformation::Read(CourseInformation& command, SourceStream& stream)
{
  throw std::runtime_error("Not implemented");
}

void LobbyCommandPersonalInfo::Eight::Write(const Eight& command, SinkStream& stream)
{
  stream.Write(static_cast<uint8_t>(command.member1.size()));
  for (const auto& entry : command.member1)
  {
    stream.Write(entry.member1)
      .Write(entry.member2);
  }
}

void LobbyCommandPersonalInfo::Eight::Read(Eight& command, SourceStream& stream)
{
  throw std::runtime_error("Not implemented");
}

void LobbyCommandPersonalInfo::Write(const LobbyCommandPersonalInfo& command, SinkStream& stream)
{
  stream.Write(command.characterUid)
    .Write(command.type);

  switch (command.type)
  {
    case LobbyCommandRequestPersonalInfo::Type::Basic:
      {
        stream.Write(command.basic);
        break;
      }
    case LobbyCommandRequestPersonalInfo::Type::Courses:
      {
        stream.Write(command.courseInformation);
        break;
      }
    case LobbyCommandRequestPersonalInfo::Type::Eight:
      {
        stream.Write(command.eight);
        break;
      }
  }
}

void LobbyCommandPersonalInfo::Read(
  LobbyCommandPersonalInfo& command,
  SourceStream& stream)
{
  throw std::runtime_error("Not implemented");
}

void LobbyCommandSetIntroduction::Write(
  const LobbyCommandSetIntroduction& command,
  SinkStream& stream)
{
  throw std::runtime_error("Not implemented");
}

void LobbyCommandSetIntroduction::Read(
  LobbyCommandSetIntroduction& command,
  SourceStream& stream)
{
  stream.Read(command.introduction);
}

void LobbyCommandUpdateSystemContent::Write(
  const LobbyCommandUpdateSystemContent& command,
  SinkStream& stream)
{
  throw std::runtime_error("Not implemented");
}

void LobbyCommandUpdateSystemContent::Read(
  LobbyCommandUpdateSystemContent& command,
  SourceStream& stream)
{
  stream.Read(command.member1)
    .Read(command.key)
    .Read(command.value);
}

void LobbyCommandUpdateSystemContentNotify::Write(
  const LobbyCommandUpdateSystemContentNotify& command,
  SinkStream& stream)
{
  stream.Write(command.systemContent);
}

void LobbyCommandUpdateSystemContentNotify::Read(
  LobbyCommandUpdateSystemContentNotify& command,
  SourceStream& stream)
{
  throw std::runtime_error("Not implemented");
}

void LobbyCommandChangeRanchOption::Read(
  LobbyCommandChangeRanchOption& command,
  SourceStream& stream)
{
  stream.Read(command.unk0)
    .Read(command.unk1)
    .Read(command.unk2);
}

void LobbyCommandChangeRanchOptionOK::Write(
  const LobbyCommandChangeRanchOptionOK& command,
  SinkStream& stream)
{
  stream.Write(command.unk0)
    .Write(command.unk1)
    .Write(command.unk2);
}

void AcCmdLCOpKick::Write(const AcCmdLCOpKick& command, SinkStream& stream)
{
  // Empty.
}

void AcCmdLCOpKick::Read(AcCmdLCOpKick& command, SourceStream& stream)
{
  throw std::runtime_error("Not implemented");
}

void AcCmdLCOpMute::Write(const AcCmdLCOpMute& command, SinkStream& stream)
{
  stream.Write(command.duration);
}

void AcCmdLCOpMute::Read(AcCmdLCOpMute& command, SourceStream& stream)
{
  throw std::runtime_error("Not implemented");
}

void AcCmdLCNotice::Write(const AcCmdLCNotice& command, SinkStream& stream)
{
  stream.Write(command.notice);
}

void AcCmdLCNotice::Read(AcCmdLCNotice& command, SourceStream& stream)
{
    throw std::runtime_error("Not implemented");
}

void AcCmdCLUpdateUserSettings::Write(
  const AcCmdCLUpdateUserSettings& command,
  SinkStream& stream)
{
  throw std::runtime_error("Not implemented");
}

void AcCmdCLUpdateUserSettings::Read(
  AcCmdCLUpdateUserSettings& command,
  SourceStream& stream)
{
  stream.Read(command.settings);
}

void AcCmdCLUpdateUserSettingsOK::Write(
  const AcCmdCLUpdateUserSettingsOK& command,
  SinkStream& stream)
{
  // Empty.
}

void AcCmdCLUpdateUserSettingsOK::Read(
  AcCmdCLUpdateUserSettingsOK& command,
  SourceStream& stream)
{
  throw std::runtime_error("Not implemented");
}
void AcCmdCLRequestMountInfo::Write(
  const AcCmdCLRequestMountInfo& command,
  SinkStream& stream)
{
  throw std::runtime_error("Not implemented.");
}

void AcCmdCLRequestMountInfo::Read(
  AcCmdCLRequestMountInfo& command,
  SourceStream& stream)
{
  stream.Read(command.characterUid);
}

void AcCmdCLRequestMountInfoOK::Write(
  const AcCmdCLRequestMountInfoOK& command,
  SinkStream& stream)
{
  stream.Write(command.characterUid);
  stream.Write(static_cast<uint8_t>(command.mountInfos.size()));
  for (const auto& mountInfo : command.mountInfos)
  {
    stream.Write(mountInfo.horseUid)
      .Write(mountInfo.boostsInARow)
      .Write(mountInfo.winsSpeedSingle)
      .Write(mountInfo.winsSpeedTeam)
      .Write(mountInfo.winsMagicSingle)
      .Write(mountInfo.winsMagicTeam)
      .Write(mountInfo.totalDistance)
      .Write(mountInfo.topSpeed)
      .Write(mountInfo.longestGlideDistance)
      .Write(mountInfo.participated)
      .Write(mountInfo.cumulativePrize)
      .Write(mountInfo.biggestPrize);
  }
}

<<<<<<< HEAD
void AcCmdLCInviteGuildJoin::Read(
  AcCmdLCInviteGuildJoin& command,
  SourceStream& stream)
{
  throw std::runtime_error("Not implemented");
}

void AcCmdLCInviteGuildJoin::Write(
  const AcCmdLCInviteGuildJoin& command,
  SinkStream& stream)
{
  stream.Write(command.characterUid)
    .Write(command.inviterCharacterUid)
    .Write(command.inviterCharacterName)
    .Write(command.unk3)
    .Write(command.guild);
}

void AcCmdLCInviteGuildJoinCancel::Read(
  AcCmdLCInviteGuildJoinCancel& command,
  SourceStream& stream)
{
  stream.Read(command.characterUid)
    .Read(command.inviterCharacterUid)
    .Read(command.inviterCharacterName)
    .Read(command.unk3)
    .Read(command.guild)
    .Read(command.error);
}

void AcCmdLCInviteGuildJoinCancel::Write(
  const AcCmdLCInviteGuildJoinCancel& command,
  SinkStream& stream)
{
  throw std::runtime_error("Not implemented");
}

void AcCmdLCInviteGuildJoinOK::Read(
  AcCmdLCInviteGuildJoinOK& command,
  SourceStream& stream)
{
  stream.Read(command.characterUid)
    .Read(command.inviterCharacterUid)
    .Read(command.inviterCharacterName)
    .Read(command.unk3)
    .Read(command.guild);
}

void AcCmdLCInviteGuildJoinOK::Write(
  const AcCmdLCInviteGuildJoinOK& command,
  SinkStream& stream)
{
  // TODO: Return this back to the client to confirm join?
  throw std::runtime_error("Not implemented");
=======
void AcCmdLCSkillCardPresetList::Read(
  AcCmdLCSkillCardPresetList& command,
  SourceStream& stream)
{
  throw std::runtime_error("Not implemented.");
}

void AcCmdLCSkillCardPresetList::Write(
  const AcCmdLCSkillCardPresetList& command,
  SinkStream& stream)
{
  stream.Write(command.speedActiveSetId)
    .Write(command.magicActiveSetId);

  stream.Write(static_cast<uint8_t>(command.skillSets.size()));
  for (const auto& skillSet : command.skillSets)
  {
    stream.Write(skillSet);
  }
>>>>>>> 98dcdec3
}

} // namespace server::protocol<|MERGE_RESOLUTION|>--- conflicted
+++ resolved
@@ -1278,7 +1278,27 @@
   }
 }
 
-<<<<<<< HEAD
+void AcCmdLCSkillCardPresetList::Read(
+  AcCmdLCSkillCardPresetList& command,
+  SourceStream& stream)
+{
+  throw std::runtime_error("Not implemented.");
+}
+
+void AcCmdLCSkillCardPresetList::Write(
+  const AcCmdLCSkillCardPresetList& command,
+  SinkStream& stream)
+{
+  stream.Write(command.speedActiveSetId)
+    .Write(command.magicActiveSetId);
+
+  stream.Write(static_cast<uint8_t>(command.skillSets.size()));
+  for (const auto& skillSet : command.skillSets)
+  {
+    stream.Write(skillSet);
+  }
+}
+
 void AcCmdLCInviteGuildJoin::Read(
   AcCmdLCInviteGuildJoin& command,
   SourceStream& stream)
@@ -1333,27 +1353,6 @@
 {
   // TODO: Return this back to the client to confirm join?
   throw std::runtime_error("Not implemented");
-=======
-void AcCmdLCSkillCardPresetList::Read(
-  AcCmdLCSkillCardPresetList& command,
-  SourceStream& stream)
-{
-  throw std::runtime_error("Not implemented.");
-}
-
-void AcCmdLCSkillCardPresetList::Write(
-  const AcCmdLCSkillCardPresetList& command,
-  SinkStream& stream)
-{
-  stream.Write(command.speedActiveSetId)
-    .Write(command.magicActiveSetId);
-
-  stream.Write(static_cast<uint8_t>(command.skillSets.size()));
-  for (const auto& skillSet : command.skillSets)
-  {
-    stream.Write(skillSet);
-  }
->>>>>>> 98dcdec3
 }
 
 } // namespace server::protocol
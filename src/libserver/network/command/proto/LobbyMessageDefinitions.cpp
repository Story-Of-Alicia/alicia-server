--- conflicted
+++ resolved
@@ -1253,62 +1253,6 @@
     throw std::runtime_error("Not implemented");
 }
 
-<<<<<<< HEAD
-void AcCmdLCInviteGuildJoin::Read(
-  AcCmdLCInviteGuildJoin& command,
-  SourceStream& stream)
-{
-  throw std::runtime_error("Not implemented");
-}
-
-void AcCmdLCInviteGuildJoin::Write(
-  const AcCmdLCInviteGuildJoin& command,
-  SinkStream& stream)
-{
-  stream.Write(command.characterUid)
-    .Write(command.inviterCharacterUid)
-    .Write(command.inviterCharacterName)
-    .Write(command.unk3)
-    .Write(command.guild);
-}
-
-void AcCmdLCInviteGuildJoinCancel::Read(
-  AcCmdLCInviteGuildJoinCancel& command,
-  SourceStream& stream)
-{
-  stream.Read(command.characterUid)
-    .Read(command.inviterCharacterUid)
-    .Read(command.inviterCharacterName)
-    .Read(command.unk3)
-    .Read(command.guild)
-    .Read(command.error);
-}
-
-void AcCmdLCInviteGuildJoinCancel::Write(
-  const AcCmdLCInviteGuildJoinCancel& command,
-  SinkStream& stream)
-{
-  throw std::runtime_error("Not implemented");
-}
-
-void AcCmdLCInviteGuildJoinOK::Read(
-  AcCmdLCInviteGuildJoinOK& command,
-  SourceStream& stream)
-{
-  stream.Read(command.characterUid)
-    .Read(command.inviterCharacterUid)
-    .Read(command.inviterCharacterName)
-    .Read(command.unk3)
-    .Read(command.guild);
-}
-
-void AcCmdLCInviteGuildJoinOK::Write(
-  const AcCmdLCInviteGuildJoinOK& command,
-  SinkStream& stream)
-{
-  // TODO: Return this back to the client to confirm join?
-  throw std::runtime_error("Not implemented");
-=======
 void AcCmdCLRequestMountInfo::Write(
   const AcCmdCLRequestMountInfo& command,
   SinkStream& stream)
@@ -1344,7 +1288,62 @@
       .Write(mountInfo.cumulativePrize)
       .Write(mountInfo.biggestPrize);
   }
->>>>>>> 1574e4b7
+}
+
+void AcCmdLCInviteGuildJoin::Read(
+  AcCmdLCInviteGuildJoin& command,
+  SourceStream& stream)
+{
+  throw std::runtime_error("Not implemented");
+}
+
+void AcCmdLCInviteGuildJoin::Write(
+  const AcCmdLCInviteGuildJoin& command,
+  SinkStream& stream)
+{
+  stream.Write(command.characterUid)
+    .Write(command.inviterCharacterUid)
+    .Write(command.inviterCharacterName)
+    .Write(command.unk3)
+    .Write(command.guild);
+}
+
+void AcCmdLCInviteGuildJoinCancel::Read(
+  AcCmdLCInviteGuildJoinCancel& command,
+  SourceStream& stream)
+{
+  stream.Read(command.characterUid)
+    .Read(command.inviterCharacterUid)
+    .Read(command.inviterCharacterName)
+    .Read(command.unk3)
+    .Read(command.guild)
+    .Read(command.error);
+}
+
+void AcCmdLCInviteGuildJoinCancel::Write(
+  const AcCmdLCInviteGuildJoinCancel& command,
+  SinkStream& stream)
+{
+  throw std::runtime_error("Not implemented");
+}
+
+void AcCmdLCInviteGuildJoinOK::Read(
+  AcCmdLCInviteGuildJoinOK& command,
+  SourceStream& stream)
+{
+  stream.Read(command.characterUid)
+    .Read(command.inviterCharacterUid)
+    .Read(command.inviterCharacterName)
+    .Read(command.unk3)
+    .Read(command.guild);
+}
+
+void AcCmdLCInviteGuildJoinOK::Write(
+  const AcCmdLCInviteGuildJoinOK& command,
+  SinkStream& stream)
+{
+  // TODO: Return this back to the client to confirm join?
+  throw std::runtime_error("Not implemented");
 }
 
 } // namespace server::protocol
--- conflicted
+++ resolved
@@ -1198,7 +1198,36 @@
     .Write(command.unk2);
 }
 
-<<<<<<< HEAD
+void AcCmdLCOpKick::Write(const AcCmdLCOpKick& command, SinkStream& stream)
+{
+  // Empty.
+}
+
+void AcCmdLCOpKick::Read(AcCmdLCOpKick& command, SourceStream& stream)
+{
+  throw std::runtime_error("Not implemented");
+}
+
+void AcCmdLCOpMute::Write(const AcCmdLCOpMute& command, SinkStream& stream)
+{
+  stream.Write(command.duration);
+}
+
+void AcCmdLCOpMute::Read(AcCmdLCOpMute& command, SourceStream& stream)
+{
+  throw std::runtime_error("Not implemented");
+}
+
+void AcCmdLCNotice::Write(const AcCmdLCNotice& command, SinkStream& stream)
+{
+  stream.Write(command.notice);
+}
+
+void AcCmdLCNotice::Read(AcCmdLCNotice& command, SourceStream& stream)
+{
+    throw std::runtime_error("Not implemented");
+}
+
 void AcCmdLCInviteGuildJoin::Read(
   AcCmdLCInviteGuildJoin& command,
   SourceStream& stream)
@@ -1232,39 +1261,8 @@
 void AcCmdLCInviteGuildJoinCancel::Write(
   const AcCmdLCInviteGuildJoinCancel& command,
   SinkStream& stream)
-=======
-void AcCmdLCOpKick::Write(const AcCmdLCOpKick& command, SinkStream& stream)
-{
-  // Empty.
-}
-
-void AcCmdLCOpKick::Read(AcCmdLCOpKick& command, SourceStream& stream)
-{
-  throw std::runtime_error("Not implemented");
-}
-
-void AcCmdLCOpMute::Write(const AcCmdLCOpMute& command, SinkStream& stream)
-{
-  stream.Write(command.duration);
-}
-
-void AcCmdLCOpMute::Read(AcCmdLCOpMute& command, SourceStream& stream)
->>>>>>> dc7c9ea5
-{
-  throw std::runtime_error("Not implemented");
-}
-
-<<<<<<< HEAD
-=======
-void AcCmdLCNotice::Write(const AcCmdLCNotice& command, SinkStream& stream)
-{
-  stream.Write(command.notice);
-}
-
-void AcCmdLCNotice::Read(AcCmdLCNotice& command, SourceStream& stream)
-{
-    throw std::runtime_error("Not implemented");
-}
-
->>>>>>> dc7c9ea5
+{
+  throw std::runtime_error("Not implemented");
+}
+
 } // namespace server::protocol
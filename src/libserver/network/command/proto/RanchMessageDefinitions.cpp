/**
 * Alicia Server - dedicated server software
 * Copyright (C) 2024 Story Of Alicia
 *
 * This program is free software; you can redistribute it and/or modify
 * it under the terms of the GNU General Public License as published by
 * the Free Software Foundation; either version 2 of the License, or
 * (at your option) any later version.
 *
 * This program is distributed in the hope that it will be useful,
 * but WITHOUT ANY WARRANTY; without even the implied warranty of
 * MERCHANTABILITY or FITNESS FOR A PARTICULAR PURPOSE.  See the
 * GNU General Public License for more details.
 *
 * You should have received a copy of the GNU General Public License along
 * with this program; if not, write to the Free Software Foundation, Inc.,
 * 51 Franklin Street, Fifth Floor, Boston, MA 02110-1301 USA.
 **/

#include "libserver/network/command/proto/RanchMessageDefinitions.hpp"

#include <cassert>
#include <algorithm>
#include <format>

namespace server::protocol
{

void AcCmdCRUseItem::Write(
  const AcCmdCRUseItem& command,
  SinkStream& stream)
{
  throw std::runtime_error("Not implemented.");
}

void AcCmdCRUseItem::Read(
  AcCmdCRUseItem& command,
  SourceStream& stream)
{
  stream.Read(command.itemUid)
    .Read(command.always1)
    .Read(command.horseUid)
    .Read(command.playSuccessLevel);
}

void AcCmdCRUseItemOK::Write(
  const AcCmdCRUseItemOK& command,
  SinkStream& stream)
{
  stream.Write(command.itemUid)
    .Write(command.updatedItemCount)
    .Write(command.type);

  if (command.type == ActionType::Generic)
    return;

  stream.Write(command.experiencePoints);

  if (command.type == ActionType::Feed
    || command.type == ActionType::Wash
    || command.type == ActionType::Play)
  {
    stream.Write(command.playSuccessLevel);
  }
}

void AcCmdCRUseItemOK::Read(
  AcCmdCRUseItemOK& command,
  SourceStream& stream)
{
  throw std::runtime_error("Not implemented.");
}

void AcCmdCRUseItemCancel::Write(
  const AcCmdCRUseItemCancel& command,
  SinkStream& stream)
{
  stream.Write(command.itemUid)
    .Write(command.rewardExperience);
}

void AcCmdCRUseItemCancel::Read(
  AcCmdCRUseItemCancel& command,
  SourceStream& stream)
{
  throw std::runtime_error("Not implemented.");
}

void RanchCommandMountFamilyTree::Write(
  const RanchCommandMountFamilyTree& command,
  SinkStream& stream)
{
  throw std::runtime_error("Not implemented.");
}

void RanchCommandMountFamilyTree::Read(
  RanchCommandMountFamilyTree& command,
  SourceStream& stream)
{
  stream.Read(command.unk0);
}

void RanchCommandMountFamilyTreeOK::Write(
  const RanchCommandMountFamilyTreeOK& command,
  SinkStream& stream)
{
  stream.Write(static_cast<uint8_t>(command.ancestors.size()));
  for (auto& item : command.ancestors)
  {
    stream.Write(item.id)
      .Write(item.name)
      .Write(item.grade)
      .Write(item.skinId);
  }
}

void RanchCommandMountFamilyTreeOK::Read(
  RanchCommandMountFamilyTreeOK& command,
  SourceStream& stream)
{
  throw std::runtime_error("Not implemented.");
}

void RanchCommandMountFamilyTreeCancel::Write(
  const RanchCommandMountFamilyTreeCancel& command,
  SinkStream& stream)
{
}

void RanchCommandMountFamilyTreeCancel::Read(
  RanchCommandMountFamilyTreeCancel& command,
  SourceStream& stream)
{
}

void AcCmdCREnterRanch::Write(
  const AcCmdCREnterRanch& command,
  SinkStream& stream)
{
  throw std::runtime_error("Not implemented.");
}

void AcCmdCREnterRanch::Read(
  AcCmdCREnterRanch& command,
  SourceStream& stream)
{
  stream.Read(command.characterUid)
    .Read(command.otp)
    .Read(command.rancherUid);
}

void AcCmdCREnterRanchOK::Write(
  const AcCmdCREnterRanchOK& command,
  SinkStream& stream)
{
  assert(command.rancherUid != 0
    && command.rancherName.length() <= 16
    && command.ranchName.size() <= 60);

  stream.Write(command.rancherUid)
    .Write(command.rancherName)
    .Write(command.ranchName);

  // Write the ranch horses
  assert(command.horses.size() <= 10);
  const auto ranchHorseCount = std::min(command.horses.size(), size_t{10});

  stream.Write(static_cast<uint8_t>(ranchHorseCount));
  for (std::size_t idx = 0; idx < ranchHorseCount; ++idx)
  {
    stream.Write(command.horses[idx]);
  }

  // Write the ranch characters
  assert(command.characters.size() <= 20);
  const auto ranchCharacterCount = std::min(command.characters.size(), size_t{20});

  stream.Write(static_cast<uint8_t>(ranchCharacterCount));
  for (std::size_t idx = 0; idx < ranchCharacterCount; ++idx)
  {
    stream.Write(command.characters[idx]);
  }

  stream.Write(command.member6)
    .Write(command.scramblingConstant)
    .Write(command.ranchProgress);

  // Write the ranch housing
  assert(command.housing.size() <= 13);
  const auto housingCount = std::min(command.housing.size(), size_t{13});

  stream.Write(static_cast<uint8_t>(housingCount));
  for (std::size_t idx = 0; idx < housingCount; ++idx)
  {
    stream.Write(command.housing[idx]);
  }

  stream.Write(command.horseSlots)
    .Write(command.member11)
    .Write(command.bitset)
    .Write(command.incubatorSlots)
    .Write(command.incubatorUseCount);

  for (const auto& egg : command.incubator)
  {
    stream.Write(egg);
  }

  stream.Write(command.league)
    .Write(command.member17);
}

void AcCmdCREnterRanchOK::Read(
  AcCmdCREnterRanchOK& command,
  SourceStream& stream)
{
  throw std::runtime_error("Not implemented.");
}

void RanchCommandEnterRanchCancel::Write(
  const RanchCommandEnterRanchCancel& command,
  SinkStream& stream)
{
}

void RanchCommandEnterRanchCancel::Read(
  RanchCommandEnterRanchCancel& command,
  SourceStream& stream)
{
}

void RanchCommandEnterRanchNotify::Write(
  const RanchCommandEnterRanchNotify& command,
  SinkStream& stream)
{
  stream.Write(command.character);
}

void RanchCommandEnterRanchNotify::Read(
  RanchCommandEnterRanchNotify& command,
  SourceStream& stream)
{
  throw std::runtime_error("Not implemented.");
}

void AcCmdCRRanchSnapshot::FullSpatial::Write(
  const FullSpatial& structure,
  SinkStream& stream)
{
  stream.Write(structure.ranchIndex)
    .Write(structure.time)
    .Write(structure.action)
    .Write(structure.timer);

  for (const auto& byte : structure.member4)
  {
    stream.Write(byte);
  }

  for (const auto& byte : structure.matrix)
  {
    stream.Write(byte);
  }

  stream.Write(structure.velocityX)
    .Write(structure.velocityY)
    .Write(structure.velocityZ);
}

void AcCmdCRRanchSnapshot::FullSpatial::Read(
  FullSpatial& structure,
  SourceStream& stream)
{
  stream.Read(structure.ranchIndex)
    .Read(structure.time)
    .Read(structure.action)
    .Read(structure.timer);

  for (auto& byte : structure.member4)
  {
    stream.Read(byte);
  }

  for (auto& byte : structure.matrix)
  {
    stream.Read(byte);
  }

  stream.Read(structure.velocityX)
    .Read(structure.velocityY)
    .Read(structure.velocityZ);
}

void AcCmdCRRanchSnapshot::PartialSpatial::Write(
  const PartialSpatial& structure,
  SinkStream& stream)
{
  stream.Write(structure.ranchIndex)
    .Write(structure.time)
    .Write(structure.action)
    .Write(structure.timer);

  for (const auto& byte : structure.member4)
  {
    stream.Write(byte);
  }

  for (const auto& byte : structure.matrix)
  {
    stream.Write(byte);
  }
}

void AcCmdCRRanchSnapshot::PartialSpatial::Read(
  PartialSpatial& structure,
  SourceStream& stream)
{
  stream.Read(structure.ranchIndex)
    .Read(structure.time)
    .Read(structure.action)
    .Read(structure.timer);

  for (auto& byte : structure.member4)
  {
    stream.Read(byte);
  }

  for (auto& byte : structure.matrix)
  {
    stream.Read(byte);
  }
}

void AcCmdCRRanchSnapshot::Write(
  const AcCmdCRRanchSnapshot& command,
  SinkStream& stream)
{
  throw std::runtime_error("Not implemented.");
}

void AcCmdCRRanchSnapshot::Read(
  AcCmdCRRanchSnapshot& command,
  SourceStream& stream)
{
  stream.Read(command.type);

  switch (command.type)
  {
    case Full:
      {
        stream.Read(command.full);
        break;
      }
    case Partial:
      {
        stream.Read(command.partial);
        break;
      }
    default:
      {
        throw std::runtime_error(
          std::format(
            "Update type {} not implemented",
            static_cast<uint32_t>(command.type)));
      }
  }
}

void RanchCommandRanchSnapshotNotify::Write(
  const RanchCommandRanchSnapshotNotify& command,
  SinkStream& stream)
{
  stream.Write(command.ranchIndex)
    .Write(command.type);

  switch (command.type)
  {
    case AcCmdCRRanchSnapshot::Full:
      {
        stream.Write(command.full);
        break;
      }
    case AcCmdCRRanchSnapshot::Partial:
      {
        stream.Write(command.partial);
        break;
      }
    default:
      {
        throw std::runtime_error(
          std::format("Update type {} not implemented", static_cast<uint32_t>(command.type)));
      }
  }
}

void RanchCommandRanchSnapshotNotify::Read(
  RanchCommandRanchSnapshotNotify& command,
  SourceStream& stream)
{
  throw std::runtime_error("Not implemented.");
}

void AcCmdCRRanchCmdAction::Write(
  const AcCmdCRRanchCmdAction& command,
  SinkStream& stream)
{
  throw std::runtime_error("Not implemented.");
}

void AcCmdCRRanchCmdAction::Read(
  AcCmdCRRanchCmdAction& command,
  SourceStream& stream)
{
  stream.Read(command.unk0);

  auto length = stream.Size() - stream.GetCursor();
  command.snapshot.resize(length);
  stream.Read(command.snapshot.data(), length);
}

void RanchCommandRanchCmdActionNotify::Write(
  const RanchCommandRanchCmdActionNotify& command,
  SinkStream& stream)
{
  stream.Write(command.unk0)
    .Write(command.unk1)
    .Write(command.unk2);
}

void RanchCommandRanchCmdActionNotify::Read(
  RanchCommandRanchCmdActionNotify& command,
  SourceStream& stream)
{
  throw std::runtime_error("Not implemented.");
}

void RanchCommandUpdateBusyState::Write(
  const RanchCommandUpdateBusyState& command,
  SinkStream& stream)
{
  throw std::runtime_error("Not implemented.");
}

void RanchCommandUpdateBusyState::Read(
  RanchCommandUpdateBusyState& command,
  SourceStream& stream)
{
  stream.Read(command.busyState);
}

void RanchCommandUpdateBusyStateNotify::Write(
  const RanchCommandUpdateBusyStateNotify& command,
  SinkStream& stream)
{
  stream.Write(command.characterUid)
    .Write(command.busyState);
}

void RanchCommandUpdateBusyStateNotify::Read(
  RanchCommandUpdateBusyStateNotify& command,
  SourceStream& stream)
{
  throw std::runtime_error("Not implemented.");
}

void AcCmdCRLeaveRanch::Write(
  const AcCmdCRLeaveRanch& command,
  SinkStream& stream)
{
  throw std::runtime_error("Not implemented.");
}

void AcCmdCRLeaveRanch::Read(
  AcCmdCRLeaveRanch& command,
  SourceStream& stream)
{
  // Empty.
}

void AcCmdCRLeaveRanchOK::Write(
  const AcCmdCRLeaveRanchOK& command,
  SinkStream& stream)
{
  // Empty.
}

void AcCmdCRLeaveRanchOK::Read(
  AcCmdCRLeaveRanchOK& command,
  SourceStream& stream)
{
  throw std::runtime_error("Not implemented.");
}

void AcCmdCRLeaveRanchNotify::Write(
  const AcCmdCRLeaveRanchNotify& command,
  SinkStream& stream)
{
  stream.Write(command.characterId);
}

void AcCmdCRLeaveRanchNotify::Read(
  AcCmdCRLeaveRanchNotify& command,
  SourceStream& stream)
{
  throw std::runtime_error("Not implemented.");
}

void RanchCommandHeartbeat::Write(
  const RanchCommandHeartbeat& command,
  SinkStream& stream)
{
}

void RanchCommandHeartbeat::Read(
  RanchCommandHeartbeat& command,
  SourceStream& stream) {}

void RanchCommandRanchStuff::Write(
  const RanchCommandRanchStuff& command,
  SinkStream& stream)
{
  throw std::runtime_error("Not implemented.");
}

void RanchCommandRanchStuff::Read(
  RanchCommandRanchStuff& command,
  SourceStream& stream)
{
  stream.Read(command.eventId)
    .Read(command.value);
}

void RanchCommandRanchStuffOK::Write(
  const RanchCommandRanchStuffOK& command,
  SinkStream& stream)
{
  stream.Write(command.eventId)
    .Write(command.moneyIncrement)
    .Write(command.totalMoney);
}

void RanchCommandRanchStuffOK::Read(
  RanchCommandRanchStuffOK& command,
  SourceStream& stream)
{
  throw std::runtime_error("Not implemented.");
}

void AcCmdCRSearchStallion::Write(
  const AcCmdCRSearchStallion& command,
  SinkStream& stream)
{
  throw std::runtime_error("Not implemented.");
}

void AcCmdCRSearchStallion::Read(
  AcCmdCRSearchStallion& command,
  SourceStream& stream)
{
  stream.Read(command.unk0)
    .Read(command.unk1)
    .Read(command.unk2)
    .Read(command.unk3)
    .Read(command.unk4)
    .Read(command.unk5)
    .Read(command.unk6)
    .Read(command.unk7)
    .Read(command.unk8);

  for (size_t i = 0; i < 3; i++)
  {
    uint8_t listSize;
    stream.Read(listSize);
    for (size_t j = 0; j < listSize; j++)
    {
      uint32_t value;
      stream.Read(value);
      command.unk9[i].push_back(value);
    }
  }

  stream.Read(command.unk10);
}

void RanchCommandSearchStallionCancel::Write(
  const RanchCommandSearchStallionCancel& command,
  SinkStream& stream)
{
  // Empty.
}

void RanchCommandSearchStallionCancel::Read(
  RanchCommandSearchStallionCancel& command,
  SourceStream& stream)
{
  throw std::runtime_error("Not implemented");
}

void AcCmdCRRegisterStallion::Write(
  const AcCmdCRRegisterStallion& command,
  SinkStream& stream)
{
  throw std::runtime_error("Not implemented");
}

void AcCmdCRRegisterStallion::Read(
  AcCmdCRRegisterStallion& command,
  SourceStream& stream)
{
  stream.Read(command.horseUid)
    .Read(command.carrots);
}

void AcCmdCRRegisterStallionOK::Write(
  const AcCmdCRRegisterStallionOK& command,
  SinkStream& stream)
{
  stream.Write(command.horseUid);
}

void AcCmdCRRegisterStallionOK::Read(
  AcCmdCRRegisterStallionOK& command,
  SourceStream& stream)
{
  throw std::runtime_error("Not implemented");
}

void RanchCommandRegisterStallionCancel::Write(
  const RanchCommandRegisterStallionCancel& command,
  SinkStream& stream)
{
  // Empty.
}

void RanchCommandRegisterStallionCancel::Read(
  RanchCommandRegisterStallionCancel& command,
  SourceStream& stream)
{
  throw std::runtime_error("Not implemented");
}

void AcCmdCRUnregisterStallion::Write(
  const AcCmdCRUnregisterStallion& command,
  SinkStream& stream)
{
  throw std::runtime_error("Not implemented");
}

void AcCmdCRUnregisterStallion::Read(
  AcCmdCRUnregisterStallion& command,
  SourceStream& stream)
{
  stream.Read(command.horseUid);
}

void AcCmdCRUnregisterStallionOK::Write(
  const AcCmdCRUnregisterStallionOK& command,
  SinkStream& stream)
{
  // Empty.
}

void AcCmdCRUnregisterStallionOK::Read(
  AcCmdCRUnregisterStallionOK& command,
  SourceStream& stream)
{
  throw std::runtime_error("Not implemented");
}

void RanchCommandUnregisterStallionCancel::Write(
  const RanchCommandUnregisterStallionCancel& command,
  SinkStream& stream)
{
  // Empty.
}

void RanchCommandUnregisterStallionCancel::Read(
  RanchCommandUnregisterStallionCancel& command,
  SourceStream& stream)
{
  throw std::runtime_error("Not implemented");
}

void AcCmdCRUnregisterStallionEstimateInfo::Write(
  const AcCmdCRUnregisterStallionEstimateInfo& command,
  SinkStream& stream)
{
  throw std::runtime_error("Not implemented");
}

void AcCmdCRUnregisterStallionEstimateInfo::Read(
  AcCmdCRUnregisterStallionEstimateInfo& command,
  SourceStream& stream)
{
  stream.Read(command.horseUid);
}

void AcCmdCRUnregisterStallionEstimateInfoOK::Write(
  const AcCmdCRUnregisterStallionEstimateInfoOK& command,
  SinkStream& stream)
{
  stream.Write(command.member1)
    .Write(command.timesMated)
    .Write(command.matingCompensation)
    .Write(command.member4)
    .Write(command.matingPrice);
}

void AcCmdCRUnregisterStallionEstimateInfoOK::Read(
  AcCmdCRUnregisterStallionEstimateInfoOK& command,
  SourceStream& stream)
{
  throw std::runtime_error("Not implemented");
}

void AcCmdCRUnregisterStallionEstimateInfoCancel::Write(
  const AcCmdCRUnregisterStallionEstimateInfoCancel& command,
  SinkStream& stream)
{
  // Empty.
}

void AcCmdCRUnregisterStallionEstimateInfoCancel::Read(
  AcCmdCRUnregisterStallionEstimateInfoCancel& command,
  SourceStream& stream)
{
  throw std::runtime_error("Not implemented");
}

void RanchCommandSearchStallionOK::Write(
  const RanchCommandSearchStallionOK& command,
  SinkStream& stream)
{
  stream.Write(command.unk0)
    .Write(command.unk1);

  assert(command.stallions.size() <= 10);
  const uint8_t count = std::min(
    static_cast<uint8_t>(command.stallions.size()), uint8_t{10});

  stream.Write(count);
  for (uint8_t idx = 0; idx < count; ++idx)
  {
    const auto& stallion = command.stallions[idx];
    stream.Write(stallion.member1)
      .Write(stallion.uid)
      .Write(stallion.tid)
      .Write(stallion.name)
      .Write(stallion.grade)
      .Write(stallion.chance)
      .Write(stallion.matePrice)
      .Write(stallion.unk7)
      .Write(stallion.expiresAt)
      .Write(stallion.stats)
      .Write(stallion.parts)
      .Write(stallion.appearance)
      .Write(stallion.unk11)
      .Write(stallion.lineage);
  }
}

void RanchCommandSearchStallionOK::Read(
  RanchCommandSearchStallionOK& command,
  SourceStream& stream)
{
  throw std::runtime_error("Not implemented.");
}

void AcCmdCREnterBreedingMarket::Write(
  const AcCmdCREnterBreedingMarket& command,
  SinkStream& stream)
{
}

void AcCmdCREnterBreedingMarket::Read(
  AcCmdCREnterBreedingMarket& command,
  SourceStream& stream)
{
}

void RanchCommandEnterBreedingMarketCancel::Write(
  const RanchCommandEnterBreedingMarketCancel& command,
  SinkStream& stream)
{
}

void RanchCommandEnterBreedingMarketCancel::Read(
  RanchCommandEnterBreedingMarketCancel& command,
  SourceStream& stream)
{
}

void RanchCommandEnterBreedingMarketOK::Write(
  const RanchCommandEnterBreedingMarketOK& command,
  SinkStream& stream)
{
  const uint8_t count = std::min(
    static_cast<uint8_t>(command.stallions.size()),
    uint8_t{10});

  stream.Write(count);
  for (uint8_t idx = 0; idx < count; ++idx)
  {
    const auto& stallion = command.stallions[idx];
    stream.Write(stallion.uid)
      .Write(stallion.tid)
      .Write(stallion.combo)
      .Write(stallion.unk1)
      .Write(stallion.unk2)
      .Write(stallion.lineage);
  }
}

void RanchCommandEnterBreedingMarketOK::Read(
  RanchCommandEnterBreedingMarketOK& command,
  SourceStream& stream)
{
  throw std::runtime_error("Not implemented.");
}

void AcCmdCRTryBreeding::Write(
  const AcCmdCRTryBreeding& command,
  SinkStream& stream)
{
  throw std::runtime_error("Not implemented.");
}

void AcCmdCRTryBreeding::Read(
  AcCmdCRTryBreeding& command,
  SourceStream& stream)
{
  stream.Read(command.mareUid)
    .Read(command.stallionUid);
}

void RanchCommandTryBreedingCancel::Write(
  const RanchCommandTryBreedingCancel& command,
  SinkStream& stream)
{
  stream.Write(command.unk0)
    .Write(command.unk1)
    .Write(command.unk2)
    .Write(command.unk3)
    .Write(command.unk4)
    .Write(command.unk5);
}

void RanchCommandTryBreedingCancel::Read(
  RanchCommandTryBreedingCancel& command,
  SourceStream& stream)
{
  throw std::runtime_error("Not implemented");
}

void AcCmdCRBreedingAbandon::Write(
  const AcCmdCRBreedingAbandon& command,
  SinkStream& stream)
{
  throw std::runtime_error("Not implemented");
}

void AcCmdCRBreedingAbandon::Read(
  AcCmdCRBreedingAbandon& command,
  SourceStream& stream)
{
  stream.Read(command.horseUid);
}

void RanchCommandBreedingAbandonOK::Write(
  const AcCmdCRBreedingAbandon& command,
  SinkStream& stream)
{
  stream.Write(command.horseUid);
}

void RanchCommandBreedingAbandonOK::Read(
  AcCmdCRBreedingAbandon& command,
  SourceStream& stream)
{
  throw std::runtime_error("Not implemented");
}

void RanchCommandBreedingAbandonCancel::Write(
  const AcCmdCRBreedingAbandon& command,
  SinkStream& stream)
{
  stream.Write(command.horseUid);
}

void RanchCommandBreedingAbandonCancel::Read(
  AcCmdCRBreedingAbandon& command,
  SourceStream& stream)
{
  throw std::runtime_error("Not implemented");
}

void RanchCommandTryBreedingOK::Write(
  const RanchCommandTryBreedingOK& command,
  SinkStream& stream)
{
  stream.Write(command.uid)
    .Write(command.tid)
    .Write(command.val)
    .Write(command.count)
    .Write(command.unk0)
    .Write(command.parts)
    .Write(command.appearance)
    .Write(command.stats)
    .Write(command.unk1)
    .Write(command.unk2)
    .Write(command.unk3)
    .Write(command.unk4)
    .Write(command.unk5)
    .Write(command.unk6)
    .Write(command.unk7)
    .Write(command.unk8)
    .Write(command.unk9)
    .Write(command.unk10);
}

void RanchCommandTryBreedingOK::Read(
  RanchCommandTryBreedingOK& command,
  SourceStream& stream)
{
  throw std::runtime_error("Not implemented.");
}

void RanchCommandBreedingWishlist::Write(
  const RanchCommandBreedingWishlist& command,
  SinkStream& stream)
{
}

void RanchCommandBreedingWishlist::Read(
  RanchCommandBreedingWishlist& command,
  SourceStream& stream)
{
}

void RanchCommandBreedingWishlistCancel::Write(
  const RanchCommandBreedingWishlistCancel& command,
  SinkStream& stream)
{
}

void RanchCommandBreedingWishlistCancel::Read(
  RanchCommandBreedingWishlistCancel& command,
  SourceStream& stream)
{
}

void RanchCommandBreedingWishlistOK::Write(
  const RanchCommandBreedingWishlistOK& command,
  SinkStream& stream)
{
  stream.Write(static_cast<uint8_t>(command.wishlist.size()));
  for (auto& wishlistElement : command.wishlist)
  {
    stream.Write(wishlistElement.unk0)
      .Write(wishlistElement.uid)
      .Write(wishlistElement.tid)
      .Write(wishlistElement.unk1)
      .Write(wishlistElement.unk2)
      .Write(wishlistElement.unk3)
      .Write(wishlistElement.unk4)
      .Write(wishlistElement.unk5)
      .Write(wishlistElement.unk6)
      .Write(wishlistElement.unk7)
      .Write(wishlistElement.unk8)
      .Write(wishlistElement.stats)
      .Write(wishlistElement.parts)
      .Write(wishlistElement.appearance)
      .Write(wishlistElement.unk9)
      .Write(wishlistElement.unk10)
      .Write(wishlistElement.unk11);
  }
}

void RanchCommandBreedingWishlistOK::Read(
  RanchCommandBreedingWishlistOK& command,
  SourceStream& stream)
{
  throw std::runtime_error("Not implemented.");
}

void RanchCommandUpdateMountNickname::Write(
  const RanchCommandUpdateMountNickname& command,
  SinkStream& stream)
{
  throw std::runtime_error("Not implemented.");
}

void RanchCommandUpdateMountNickname::Read(
  RanchCommandUpdateMountNickname& command,
  SourceStream& stream)
{
  stream.Read(command.horseUid)
    .Read(command.name)
    .Read(command.unk1);
}

void RanchCommandUpdateMountNicknameCancel::Write(
  const RanchCommandUpdateMountNicknameCancel& command,
  SinkStream& stream)
{
  stream.Write(command.unk0);
}

void RanchCommandUpdateMountNicknameCancel::Read(
  RanchCommandUpdateMountNicknameCancel& command,
  SourceStream& stream)
{
  throw std::runtime_error("Not implemented.");
}

void RanchCommandUpdateMountInfoNotify::Write(
  const RanchCommandUpdateMountInfoNotify& command,
  SinkStream& stream)
{
  stream.Write(command.action)
    .Write(command.member1)
    .Write(command.horse);
}

void RanchCommandUpdateMountInfoNotify::Read(
  RanchCommandUpdateMountInfoNotify& command,
  SourceStream& stream)
{
  throw std::runtime_error("Not implemented.");
}

void RanchCommandUpdateMountNicknameOK::Write(
  const RanchCommandUpdateMountNicknameOK& command,
  SinkStream& stream)
{
  stream.Write(command.horseUid)
    .Write(command.nickname)
    .Write(command.unk1)
    .Write(command.unk2);
}

void RanchCommandUpdateMountNicknameOK::Read(
  RanchCommandUpdateMountNicknameOK& command,
  SourceStream& stream)
{
  throw std::runtime_error("Not implemented.");
}

void AcCmdCRRequestStorage::Write(
  const AcCmdCRRequestStorage& command,
  SinkStream& stream)
{
  throw std::runtime_error("Not implemented.");
}

void AcCmdCRRequestStorage::Read(AcCmdCRRequestStorage& command, SourceStream& stream)
{
  stream.Read(command.category).Read(command.page);
}

void AcCmdCRRequestStorageOK::Write(
  const AcCmdCRRequestStorageOK& command,
  SinkStream& stream)
{
  stream.Write(command.category)
    .Write(command.page)
    .Write(command.pageCountAndNotification);

  stream.Write(static_cast<uint8_t>(command.storedItems.size()));
  for (const auto& storedItem : command.storedItems)
  {
    stream.Write(storedItem);
  }
}

void AcCmdCRRequestStorageOK::Read(AcCmdCRRequestStorageOK& command, SourceStream& stream)
{
  throw std::runtime_error("Not implemented.");
}

void AcCmdCRRequestStorageCancel::Write(
  const AcCmdCRRequestStorageCancel& command,
  SinkStream& stream)
{
  stream.Write(command.category).Write(command.val1);
}

void AcCmdCRRequestStorageCancel::Read(
  AcCmdCRRequestStorageCancel& command,
  SourceStream& stream)
{
  throw std::runtime_error("Not implemented.");
}

void AcCmdCRGetItemFromStorage::Write(
  const AcCmdCRGetItemFromStorage& command,
  SinkStream& stream)
{
  throw std::runtime_error("Not implemented.");
}

void AcCmdCRGetItemFromStorage::Read(
  AcCmdCRGetItemFromStorage& command,
  SourceStream& stream)
{
  stream.Read(command.storedItemUid);
}

void AcCmdCRGetItemFromStorageOK::Write(
  const AcCmdCRGetItemFromStorageOK& command,
  SinkStream& stream)
{
  stream.Write(command.storedItemUid);
  stream.Write(static_cast<uint8_t>(command.items.size()));
  for (const auto& item : command.items)
  {
    stream.Write(item);
  }
  stream.Write(command.updatedCarrots);
}

void AcCmdCRGetItemFromStorageOK::Read(
  AcCmdCRGetItemFromStorageOK& command,
  SourceStream& stream)
{
  throw std::runtime_error("Not implemented.");
}

void AcCmdCRGetItemFromStorageCancel::Write(
  const AcCmdCRGetItemFromStorageCancel& command,
  SinkStream& stream)
{
  stream.Write(command.storedItemUid)
    .Write(command.status);
}

void AcCmdCRGetItemFromStorageCancel::Read(
  AcCmdCRGetItemFromStorageCancel& command,
  SourceStream& stream)
{
  throw std::runtime_error("Not implemented.");
}

void RanchCommandCheckStorageItem::Write(
  const AcCmdCRGetItemFromStorage& command,
  SinkStream& stream)
{
  throw std::runtime_error("Not implemented.");
}

void RanchCommandCheckStorageItem::Read(
  AcCmdCRGetItemFromStorage& command,
  SourceStream& stream)
{
  stream.Read(command.storedItemUid);
}

void RanchCommandRequestNpcDressList::Write(
  const RanchCommandRequestNpcDressList& command,
  SinkStream& stream)
{
  throw std::runtime_error("Not implemented.");
}

void RanchCommandRequestNpcDressList::Read(
  RanchCommandRequestNpcDressList& command,
  SourceStream& stream)
{
  stream.Read(command.unk0);
}

void RanchCommandRequestNpcDressListOK::Write(
  const RanchCommandRequestNpcDressListOK& command,
  SinkStream& stream)
{
  stream.Write(command.unk0);
  stream.Write(static_cast<uint8_t>(command.dressList.size()));
  for (const auto& item : command.dressList)
  {
    stream.Write(item);
  }
}

void RanchCommandRequestNpcDressListOK::Read(
  RanchCommandRequestNpcDressListOK& command,
  SourceStream& stream)
{
  throw std::runtime_error("Not implemented.");
}

void RanchCommandRequestNpcDressListCancel::Write(
  const RanchCommandRequestNpcDressListCancel& command,
  SinkStream& stream)
{
  // Empty
}

void RanchCommandRequestNpcDressListCancel::Read(
  RanchCommandRequestNpcDressListCancel& command,
  SourceStream& stream)
{
  // Empty
}

void AcCmdCRRanchChat::Write(
  const AcCmdCRRanchChat& command,
  SinkStream& stream)
{
  throw std::runtime_error("Not implemented");
}

void AcCmdCRRanchChat::Read(
  AcCmdCRRanchChat& command,
  SourceStream& stream)
{
  stream.Read(command.message)
    .Read(command.unknown)
    .Read(command.unknown2);
}

void AcCmdCRRanchChatNotify::Write(
  const AcCmdCRRanchChatNotify& command,
  SinkStream& stream)
{
  stream.Write(command.author)
    .Write(command.message)
    .Write(command.isSystem)
    .Write(command.unknown2);
}

void AcCmdCRRanchChatNotify::Read(
  AcCmdCRRanchChatNotify& command,
  SourceStream& stream)
{
  throw std::runtime_error("Not implemented");
}

void AcCmdCRWearEquipment::Write(
  const AcCmdCRWearEquipment& command,
  SinkStream& stream)
{
  throw std::runtime_error("Not implemented");
}

void AcCmdCRWearEquipment::Read(
  AcCmdCRWearEquipment& command,
  SourceStream& stream)
{
  stream.Read(command.itemUid)
    .Read(command.member);
}

void AcCmdCRWearEquipmentOK::Write(
  const AcCmdCRWearEquipmentOK& command,
  SinkStream& stream)
{
  stream.Write(command.itemUid)
    .Write(command.member);
}

void AcCmdCRWearEquipmentOK::Read(
  AcCmdCRWearEquipmentOK& command,
  SourceStream& stream)
{
  throw std::runtime_error("Not implemented");
}

void AcCmdCRWearEquipmentCancel::Write(
  const AcCmdCRWearEquipmentCancel& command,
  SinkStream& stream)
{
  stream.Write(command.itemUid)
    .Write(command.member);
}

void AcCmdCRWearEquipmentCancel::Read(
  AcCmdCRWearEquipmentCancel& command,
  SourceStream& stream)
{
  throw std::runtime_error("Not implemented");
}

void AcCmdCRRemoveEquipment::Write(
  const AcCmdCRRemoveEquipment& command,
  SinkStream& stream)
{
  throw std::runtime_error("Not implemented");
}

void AcCmdCRRemoveEquipment::Read(
  AcCmdCRRemoveEquipment& command,
  SourceStream& stream)
{
  stream.Read(command.itemUid);
}

void AcCmdCRRemoveEquipmentOK::Write(
  const AcCmdCRRemoveEquipmentOK& command,
  SinkStream& stream)
{
  stream.Write(command.uid);
}

void AcCmdCRRemoveEquipmentOK::Read(
  AcCmdCRRemoveEquipmentOK& command,
  SourceStream& stream)
{
  throw std::runtime_error("Not implemented");
}

void AcCmdCRRemoveEquipmentCancel::Write(
  const AcCmdCRRemoveEquipmentCancel& command,
  SinkStream& stream)
{
  stream.Write(command.itemUid)
    .Write(command.member);
}

void AcCmdCRRemoveEquipmentCancel::Read(
  AcCmdCRRemoveEquipmentCancel& command,
  SourceStream& stream)
{
  throw std::runtime_error("Not implemented");
}

void AcCmdCRUpdateEquipmentNotify::Write(
  const AcCmdCRUpdateEquipmentNotify& command,
  SinkStream& stream)
{
  stream.Write(command.characterUid);

  stream.Write(static_cast<uint8_t>(command.characterEquipment.size()));
  for (const auto& item : command.characterEquipment)
  {
    stream.Write(item);
  }

  stream.Write(static_cast<uint8_t>(command.mountEquipment.size()));
  for (const auto& item : command.mountEquipment)
  {
    stream.Write(item);
  }

  stream.Write(command.mount);
}

void AcCmdCRUpdateEquipmentNotify::Read(
  AcCmdCRUpdateEquipmentNotify& command,
  SourceStream& stream)
{
  throw std::runtime_error("Not implemented");
}

void RanchCommandSetIntroductionNotify::Write(
  const RanchCommandSetIntroductionNotify& command,
  SinkStream& stream)
{
  stream.Write(command.characterUid)
    .Write(command.introduction);
}

void RanchCommandSetIntroductionNotify::Read(
  RanchCommandSetIntroductionNotify& command,
  SourceStream& stream)
{
  throw std::runtime_error("Not implemented");
}

void RanchCommandCreateGuild::Write(
  const RanchCommandCreateGuild& command,
  SinkStream& stream)
{
  throw std::runtime_error("Not implemented");
}

void RanchCommandCreateGuild::Read(
  RanchCommandCreateGuild& command,
  SourceStream& stream)
{
  stream.Read(command.name)
    .Read(command.description);
}

void RanchCommandCreateGuildOK::Write(
  const RanchCommandCreateGuildOK& command,
  SinkStream& stream)
{
  stream.Write(command.uid)
    .Write(command.updatedCarrots);
}

void RanchCommandCreateGuildOK::Read(
  RanchCommandCreateGuildOK& command,
  SourceStream& stream)
{
  throw std::runtime_error("Not implemented");
}

void RanchCommandCreateGuildCancel::Write(
  const RanchCommandCreateGuildCancel& command,
  SinkStream& stream)
{
  stream.Write(command.status)
    .Write(command.member2);
}

void RanchCommandCreateGuildCancel::Read(
  RanchCommandCreateGuildCancel& command,
  SourceStream& stream)
{
  throw std::runtime_error("Not implemented");
}

void RanchCommandRequestGuildInfo::Write(
  const RanchCommandRequestGuildInfo& command,
  SinkStream& stream)
{
  throw std::runtime_error("Not implemented");
}
void RanchCommandRequestGuildInfo::Read(
  RanchCommandRequestGuildInfo& command,
  SourceStream& stream)
{
  // Empty.
}

void RanchCommandRequestGuildInfoOK::GuildInfo::Write(
  const GuildInfo& command,
  SinkStream& stream)
{
  stream.Write(command.uid)
    .Write(command.member1)
    .Write(command.member2)
    .Write(command.member3)
    .Write(command.memberCount)
    .Write(command.member5)
    .Write(command.name)
    .Write(command.description)
    .Write(command.inviteCooldown)
    .Write(command.member9)
    .Write(command.member10)
    .Write(command.member11);
}

void RanchCommandRequestGuildInfoOK::GuildInfo::Read(
  GuildInfo& command,
  SourceStream& stream)
{
  throw std::runtime_error("Not implemented");
}

void RanchCommandRequestGuildInfoOK::Write(
  const RanchCommandRequestGuildInfoOK& command,
  SinkStream& stream)
{
  stream.Write(command.guildInfo);
}

void RanchCommandRequestGuildInfoOK::Read(
  RanchCommandRequestGuildInfoOK& command,
  SourceStream& stream)
{
  throw std::runtime_error("Not implemented");
}

void RanchCommandRequestGuildInfoCancel::Write(
  const RanchCommandRequestGuildInfoCancel& command,
  SinkStream& stream)
{
  stream.Write(command.status);
}

void RanchCommandRequestGuildInfoCancel::Read(
  RanchCommandRequestGuildInfoCancel& command,
  SourceStream& stream)
{
  throw std::runtime_error("Not implemented");
}

void AcCmdCRUpdatePet::Write(
  const AcCmdCRUpdatePet& command,
  SinkStream& stream)
{
  throw std::runtime_error("Not implemented");
}

void AcCmdCRUpdatePet::Read(
  AcCmdCRUpdatePet& command,
  SourceStream& stream)
{
  stream.Read(command.petInfo);
  if (stream.GetCursor() - stream.Size() > 4)
    stream.Read(command.itemUid);
}

void AcCmdRCUpdatePet::Write(
  const AcCmdRCUpdatePet& command,
  SinkStream& stream)
{
  stream.Write(command.petInfo)
   .Write(command.itemUid);
}

void AcCmdRCUpdatePet::Read(
  AcCmdRCUpdatePet& command,
  SourceStream& stream)
{
  stream.Read(command.petInfo);
  if (stream.GetCursor() - stream.Size() > 4)
    stream.Read(command.itemUid);
}

void AcCmdRCUpdatePetCancel::Write(
  const AcCmdRCUpdatePetCancel& command,
  SinkStream& stream)
{
  stream.Write(command.petInfo)
    .Write(command.member2)
    .Write(command.member3);
}

void AcCmdRCUpdatePetCancel::Read(
  AcCmdRCUpdatePetCancel& command,
  SourceStream& stream)
{
  throw std::runtime_error("Not implemented");
}

void AcCmdCRBoostIncubateInfoList::Write(
  const AcCmdCRBoostIncubateInfoList& command,
  SinkStream& stream)
{
  throw std::runtime_error("Not implemented");
}

void AcCmdCRBoostIncubateInfoList::Read(
  AcCmdCRBoostIncubateInfoList& command,
  SourceStream& stream)
{
  stream.Read(command.member1)
    .Read(command.member2);
}

void AcCmdCRBoostIncubateInfoListOK::Write(
  const AcCmdCRBoostIncubateInfoListOK& command,
  SinkStream& stream)
{
  stream.Write(command.member1)
    .Write(command.count);
  // for loop to write vector of 2 uint32_t
  
}

void AcCmdCRBoostIncubateInfoListOK::Read(
  AcCmdCRBoostIncubateInfoListOK& command,
  SourceStream& stream)
{
  throw std::runtime_error("Not implemented");
}

void AcCmdCRBoostIncubateEgg::Write(
  const AcCmdCRBoostIncubateEgg& command,
  SinkStream& stream)
{
  throw std::runtime_error("Not implemented");
}

void AcCmdCRBoostIncubateEgg::Read(
  AcCmdCRBoostIncubateEgg& command,
  SourceStream& stream)
{
  stream.Read(command.itemUid)
    .Read(command.incubatorSlot);
}

void AcCmdCRBoostIncubateEggOK::Write(
  const AcCmdCRBoostIncubateEggOK& command,
  SinkStream& stream)
{
  stream.Write(command.item)
    .Write(command.incubatorSlot)
    .Write(command.egg);
}

void AcCmdCRBoostIncubateEggOK::Read(
  AcCmdCRBoostIncubateEggOK& command,
  SourceStream& stream)
{
  throw std::runtime_error("Not implemented");
}

void AcCmdCRRequestPetBirth::Write(
  const AcCmdCRRequestPetBirth& command,
  SinkStream& stream)
{
  throw std::runtime_error("Not implemented");
}

void AcCmdCRRequestPetBirth::Read(
  AcCmdCRRequestPetBirth& command,
  SourceStream& stream)
{
  stream.Read(command.eggLevel)
    .Read(command.incubatorSlot)
    .Read(command.petInfo);
}

void AcCmdCRRequestPetBirthOK::Write(
  const AcCmdCRRequestPetBirthOK& command,
  SinkStream& stream)
{
  stream.Write(command.petBirthInfo);
}

void AcCmdCRRequestPetBirthOK::Read(
  AcCmdCRRequestPetBirthOK& command,
  SourceStream& stream)
{
  throw std::runtime_error("Not implemented");
}

void AcCmdCRRequestPetBirthNotify::Write(
  const AcCmdCRRequestPetBirthNotify& command,
  SinkStream& stream)
{
  stream.Write(command.petBirthInfo);
}

void AcCmdCRRequestPetBirthNotify::Read(
  AcCmdCRRequestPetBirthNotify& command,
  SourceStream& stream)
{
  throw std::runtime_error("Not implemented");
}

void AcCmdCRRequestPetBirthCancel::Write(
  const AcCmdCRRequestPetBirthCancel& command,
  SinkStream& stream)
{
  stream.Write(command.petInfo);
}

void AcCmdCRRequestPetBirthCancel::Read(
  AcCmdCRRequestPetBirthCancel& command,
  SourceStream& stream)
{
  throw std::runtime_error("Not implemented");
}

void RanchCommandPetBirthNotify::Write(
  const RanchCommandPetBirthNotify& command,
  SinkStream& stream)
{
  stream.Write(command.petBirthInfo);
}

void RanchCommandPetBirthNotify::Read(
  RanchCommandPetBirthNotify& command,
  SourceStream& stream)
{
  throw std::runtime_error("Not implemented");
}

void AcCmdCRIncubateEgg::Write(
  const AcCmdCRIncubateEgg& command,
  SinkStream& stream)
{
  throw std::runtime_error("Not implemented");
}

void AcCmdCRIncubateEgg::Read(
  AcCmdCRIncubateEgg& command,
  SourceStream& stream)
{
  stream.Read(command.itemUid)
    .Read(command.itemTid)
    .Read(command.incubatorSlot);
}

void AcCmdCRIncubateEggOK::Write(
  const AcCmdCRIncubateEggOK& command,
  SinkStream& stream)
{
  stream.Write(command.incubatorSlot)
    .Write(command.egg)
    .Write(command.member3);
}

void AcCmdCRIncubateEggOK::Read(
  AcCmdCRIncubateEggOK& command,
  SourceStream& stream)
{
  throw std::runtime_error("Not implemented");
}

void AcCmdCRIncubateEggNotify::Write(
  const AcCmdCRIncubateEggNotify& command,
  SinkStream& stream)
{
  stream.Write(command.characterUid)
    .Write(command.incubatorSlot)
    .Write(command.egg)
    .Write(command.member3);
}

void AcCmdCRIncubateEggNotify::Read(
  AcCmdCRIncubateEggNotify& command,
  SourceStream& stream)
{
  throw std::runtime_error("Not implemented");
}

void AcCmdCRIncubateEggCancel::Write(
  const AcCmdCRIncubateEggCancel& command,
  SinkStream& stream)
{
  stream.Write(command.cancel)
  .Write(command.itemUid)
  .Write(command.itemTid)
  .Write(command.incubatorSlot);
}

void AcCmdCRIncubateEggCancel::Read(
  AcCmdCRIncubateEggCancel& command,
  SourceStream& stream)
{
  throw std::runtime_error("Not implemented");
}

void RanchCommandUserPetInfos::Write(
  const RanchCommandUserPetInfos& command,
  SinkStream& stream)
{
  throw std::runtime_error("Not implemented");
}

void RanchCommandUserPetInfos::Read(
  RanchCommandUserPetInfos& command,
  SourceStream& stream)
{
  // Empty.
}

void RanchCommandUserPetInfosOK::Write(
  const RanchCommandUserPetInfosOK& command,
  SinkStream& stream)
{
  stream.Write(command.member1)
    .Write(command.petCount)
    .Write(command.member3);
  for (const auto& pet : command.pets)
  {
    stream.Write(pet);
  }
}

void RanchCommandUserPetInfosOK::Read(
  RanchCommandUserPetInfosOK& command,
  SourceStream& stream)
{
  throw std::runtime_error("Not implemented");
}

void RanchCommandAchievementUpdateProperty::Write(
  const RanchCommandAchievementUpdateProperty& command,
  SinkStream& stream)
{
  throw std::runtime_error("Not implemented");
}

void RanchCommandAchievementUpdateProperty::Read(
  RanchCommandAchievementUpdateProperty& command,
  SourceStream& stream)
{
  stream.Read(command.achievementEvent)
    .Read(command.member2);
}

void AcCmdCRHousingBuild::Write(
  const AcCmdCRHousingBuild& command,
  SinkStream& stream)
{
  throw std::runtime_error("Not implemented");
}

void AcCmdCRHousingBuild::Read(
  AcCmdCRHousingBuild& command,
  SourceStream& stream)
{
  stream.Read(command.housingTid);
}

void AcCmdCRHousingBuildOK::Write(
  const AcCmdCRHousingBuildOK& command,
  SinkStream& stream)
{
  stream.Write(command.member1)
    .Write(command.housingTid)
    .Write(command.member3);
}

void AcCmdCRHousingBuildOK::Read(
  AcCmdCRHousingBuildOK& command,
  SourceStream& stream)
{
  throw std::runtime_error("Not implemented");
}

void AcCmdCRHousingBuildCancel::Write(
  const AcCmdCRHousingBuildCancel& command,
  SinkStream& stream)
{
  stream.Write(command.status);
}

void AcCmdCRHousingBuildCancel::Read(
  AcCmdCRHousingBuildCancel& command,
  SourceStream& stream)
{
  throw std::runtime_error("Not implemented");
}

void AcCmdCRHousingBuildNotify::Write(
  const AcCmdCRHousingBuildNotify& command,
  SinkStream& stream)
{
  stream.Write(command.member1)
    .Write(command.housingId);
}

void AcCmdCRHousingBuildNotify::Read(
  AcCmdCRHousingBuildNotify& command,
  SourceStream& stream)
{
  throw std::runtime_error("Not implemented");
}

void AcCmdCRHousingRepair::Write(
  const AcCmdCRHousingRepair& command,
  SinkStream& stream)
{
  throw std::runtime_error("Not implemented");
}

void AcCmdCRHousingRepair::Read(
  AcCmdCRHousingRepair& command,
  SourceStream& stream)
{
  stream.Read(command.housingUid);
}

void AcCmdCRHousingRepairOK::Write(
  const AcCmdCRHousingRepairOK& command,
  SinkStream& stream)
{
  stream.Write(command.housingUid)
    .Write(command.member2);
}

void AcCmdCRHousingRepairOK::Read(
  AcCmdCRHousingRepairOK& command,
  SourceStream& stream)
{
  throw std::runtime_error("Not implemented");
}

void AcCmdCRHousingRepairCancel::Write(
  const AcCmdCRHousingRepairCancel& command,
  SinkStream& stream)
{
  stream.Write(command.status);
}

void AcCmdCRHousingRepairCancel::Read(
  AcCmdCRHousingRepairCancel& command,
  SourceStream& stream)
{
  throw std::runtime_error("Not implemented");
}

void AcCmdCRHousingRepairNotify::Write(
  const AcCmdCRHousingRepairNotify& command,
  SinkStream& stream)
{
  stream.Write(command.member1)
    .Write(command.housingTid);
}

void AcCmdCRHousingRepairNotify::Read(
  AcCmdCRHousingRepairNotify& command,
  SourceStream& stream)
{
  throw std::runtime_error("Not implemented");
}
void RanchCommandMissionEvent::Write(
  const RanchCommandMissionEvent& command,
  SinkStream& stream)
{
  stream.Write(command.event)
    .Write(command.callerOid)
    .Write(command.calledOid);
}

void RanchCommandMissionEvent::Read(
  RanchCommandMissionEvent& command,
  SourceStream& stream)
{
  stream.Read(command.event)
    .Read(command.callerOid)
    .Read(command.calledOid);
}

void RanchCommandKickRanch::Write(
  const RanchCommandKickRanch& command,
  SinkStream& stream)
{
  throw std::runtime_error("Not implemented");
}

void RanchCommandKickRanch::Read(
  RanchCommandKickRanch& command,
  SourceStream& stream)
{
  stream.Read(command.characterUid);
}

void RanchCommandKickRanchOK::Write(
  const RanchCommandKickRanchOK& command,
  SinkStream& stream)
{
  // Empty.
}

void RanchCommandKickRanchOK::Read(
  RanchCommandKickRanchOK& command,
  SourceStream& stream)
{
  throw std::runtime_error("Not implemented");
}

void RanchCommandKickRanchCancel::Write(
  const RanchCommandKickRanchCancel& command,
  SinkStream& stream)
{
  // Empty.
}

void RanchCommandKickRanchCancel::Read(
  RanchCommandKickRanchCancel& command,
  SourceStream& stream)
{
  throw std::runtime_error("Not implemented");
}

void RanchCommandKickRanchNotify::Write(
  const RanchCommandKickRanchNotify& command,
  SinkStream& stream)
{
  stream.Write(command.characterUid);
}

void RanchCommandKickRanchNotify::Read(
  RanchCommandKickRanchNotify& command,
  SourceStream& stream)
{
  throw std::runtime_error("Not implemented");
}

void RanchCommandOpCmd::Write(
  const RanchCommandOpCmd& command,
  SinkStream& stream)
{
  throw std::runtime_error("Not implemented");
}

void RanchCommandOpCmd::Read(
  RanchCommandOpCmd& command,
  SourceStream& stream)
{
  stream.Read(command.command);
}

void RanchCommandOpCmdOK::Write(
  const RanchCommandOpCmdOK& command,
  SinkStream& stream)
{
  stream.Write(command.feedback)
    .Write(command.observerState);
}

void RanchCommandOpCmdOK::Read(
  RanchCommandOpCmdOK& command,
  SourceStream& stream)
{
  throw std::runtime_error("Not implemented");
}

void RanchCommandRequestLeagueTeamList::Write(
  const RanchCommandRequestLeagueTeamList& command,
  SinkStream& stream)
{
  throw std::runtime_error("Not implemented");
}

void RanchCommandRequestLeagueTeamList::Read(
  RanchCommandRequestLeagueTeamList& command,
  SourceStream& stream)
{
  // Empty.
}

void RanchCommandRequestLeagueTeamListOK::Write(
  const RanchCommandRequestLeagueTeamListOK& command,
  SinkStream& stream)
{
  stream.Write(command.season);
  stream.Write(command.league);
  stream.Write(command.group);
  stream.Write(command.points);
  stream.Write(command.rank);
  stream.Write(command.previousRank);
  stream.Write(command.breakPoints);
  stream.Write(command.unk7);
  stream.Write(command.unk8);
  stream.Write(command.lastWeekLeague);
  stream.Write(command.lastWeekGroup);
  stream.Write(command.lastWeekRank);
  stream.Write(command.lastWeekAvailable);
  stream.Write(command.unk13);

  stream.Write(static_cast<uint8_t>(command.members.size()));

  for (const auto& member : command.members)
  {
    stream.Write(member.uid)
      .Write(member.points)
      .Write(member.name);
  }
}

void RanchCommandRequestLeagueTeamListOK::Read(
  RanchCommandRequestLeagueTeamListOK& command,
  SourceStream& stream)
{
  throw std::runtime_error("Not implemented");
}

void AcCmdCRRecoverMount::Write(
  const AcCmdCRRecoverMount& command,
  SinkStream& stream)
{
  throw std::runtime_error("Not implemented.");
}

void AcCmdCRRecoverMount::Read(
  AcCmdCRRecoverMount& command,
  SourceStream& stream)
{
  stream.Read(command.horseUid);
}

void AcCmdCRRecoverMountOK::Write(
  const AcCmdCRRecoverMountOK& command,
  SinkStream& stream)
{
  stream.Write(command.horseUid)
    .Write(command.stamina)
    .Write(command.updatedCarrots);
}

void AcCmdCRRecoverMountOK::Read(
  AcCmdCRRecoverMountOK& command,
  SourceStream& stream)
{
  throw std::runtime_error("Not implemented.");
}

void AcCmdCRRecoverMountCancel::Write(
  const AcCmdCRRecoverMountCancel& command,
  SinkStream& stream)
{
  stream.Write(command.horseUid);
}

void AcCmdCRRecoverMountCancel::Read(
  AcCmdCRRecoverMountCancel& command,
  SourceStream& stream)
{
  throw std::runtime_error("Not implemented.");
}

void AcCmdCRWithdrawGuildMember::Write(
  const AcCmdCRWithdrawGuildMember& command,
  SinkStream& stream)
{
  throw std::runtime_error("Not implemented");
}

void AcCmdCRWithdrawGuildMember::Read(
  AcCmdCRWithdrawGuildMember& command,
  SourceStream& stream)
{
  stream.Read(command.characterUid)
    .Read(command.option);
}

void AcCmdCRWithdrawGuildMemberOK::Write(
  const AcCmdCRWithdrawGuildMemberOK& command,
  SinkStream& stream)
{
  stream.Write(command.unk0);
}

void AcCmdCRWithdrawGuildMemberOK::Read(
  AcCmdCRWithdrawGuildMemberOK& command,
  SourceStream& stream)
{
  throw std::runtime_error("Not implemented");
}

void AcCmdCRWithdrawGuildMemberCancel::Write(
  const AcCmdCRWithdrawGuildMemberCancel& command,
  SinkStream& stream)
{
  stream.Write(command.status);
}

void AcCmdCRWithdrawGuildMemberCancel::Read(
  AcCmdCRWithdrawGuildMemberCancel& command,
  SourceStream& stream)
{
  throw std::runtime_error("Not implemented");
}

void AcCmdCRCheckStorageItem::Read(
  AcCmdCRCheckStorageItem& command,
  SourceStream& stream)
{
  stream.Read(command.storedItemUid);
}

void AcCmdCRCheckStorageItem::Write(
  const AcCmdCRCheckStorageItem& command,
  SinkStream& stream)
{
  throw std::runtime_error("Not implemented");
}

<<<<<<< HEAD
void AcCmdCRGuildMemberList::Read(
  AcCmdCRGuildMemberList& command,
  SourceStream& stream)
{
}

void AcCmdCRGuildMemberList::Write(
  const AcCmdCRGuildMemberList& command,
=======
void AcCmdCRChangeAge::Read(
  AcCmdCRChangeAge& command,
  SourceStream& stream)
{
  stream.Read(command.age);
}

void AcCmdCRChangeAge::Write(
  const AcCmdCRChangeAge& command,
>>>>>>> 8e121f96
  SinkStream& stream)
{
  throw std::runtime_error("Not implemented");
}

<<<<<<< HEAD
void AcCmdCRGuildMemberListCancel::Read(
  AcCmdCRGuildMemberListCancel& command,
=======
void AcCmdCRChangeAgeCancel::Read(
  AcCmdCRChangeAgeCancel& command,
>>>>>>> 8e121f96
  SourceStream& stream)
{
  throw std::runtime_error("Not implemented");
}

<<<<<<< HEAD
void AcCmdCRGuildMemberListCancel::Write(
  const AcCmdCRGuildMemberListCancel& command,
  SinkStream& stream)
{
  stream.Write(command.status);
}

void AcCmdCRGuildMemberListOK::Read(
  AcCmdCRGuildMemberListOK& command,
=======
void AcCmdCRChangeAgeCancel::Write(
  const AcCmdCRChangeAgeCancel& command,
  SinkStream& stream)
{
}

void AcCmdCRChangeAgeOK::Read(
  AcCmdCRChangeAgeOK& command,
>>>>>>> 8e121f96
  SourceStream& stream)
{
  throw std::runtime_error("Not implemented");
}

<<<<<<< HEAD
void AcCmdCRGuildMemberListOK::Write(
  const AcCmdCRGuildMemberListOK& command,
  SinkStream& stream)
{
  stream.Write(static_cast<uint8_t>(command.members.size()));
  for (const auto& member : command.members)
  {
    stream.Write(member.memberUid)
      .Write(member.nickname)
      .Write(member.unk0)
      .Write(member.guildRole)
      .Write(member.unk2);
  }
}

void AcCmdCRRequestGuildMatchInfo::Read(
  AcCmdCRRequestGuildMatchInfo& command,
  SourceStream& stream)
{
  stream.Read(command.guildUid);
}

void AcCmdCRRequestGuildMatchInfo::Write(
  const AcCmdCRRequestGuildMatchInfo& command,
  SinkStream& stream)
{
  throw std::runtime_error("Not implemented");
}

void AcCmdCRRequestGuildMatchInfoCancel::Read(
  AcCmdCRRequestGuildMatchInfoCancel& command,
=======
void AcCmdCRChangeAgeOK::Write(
  const AcCmdCRChangeAgeOK& command,
  SinkStream& stream)
{
  stream.Write(command.age);
}

void AcCmdRCChangeAgeNotify::Read(
  AcCmdRCChangeAgeNotify& command,
>>>>>>> 8e121f96
  SourceStream& stream)
{
  throw std::runtime_error("Not implemented");
}

<<<<<<< HEAD
void AcCmdCRRequestGuildMatchInfoCancel::Write(
  const AcCmdCRRequestGuildMatchInfoCancel& command,
  SinkStream& stream)
{
}

void AcCmdCRRequestGuildMatchInfoOK::Read(
  AcCmdCRRequestGuildMatchInfoOK& command,
  SourceStream& stream)
{
  throw std::runtime_error("Not implemented");
}

void AcCmdCRRequestGuildMatchInfoOK::Write(
  const AcCmdCRRequestGuildMatchInfoOK& command,
  SinkStream& stream)
{
  stream.Write(command.guildUid)
    .Write(command.name)
    .Write(command.unk2)
    .Write(command.unk3)
    .Write(command.unk4)
    .Write(command.unk5)
    .Write(command.totalWins)
    .Write(command.totalLosses)
    .Write(command.unk8)
    .Write(command.rank)
    .Write(command.unk10)
    .Write(command.seasonalWins)
    .Write(command.seasonalLosses);
}

void AcCmdCRUpdateGuildMemberGrade::Read(
  AcCmdCRUpdateGuildMemberGrade& command,
  SourceStream& stream)
{
  stream.Read(command.characterUid)
    .Read(command.guildRole);
}

void AcCmdCRUpdateGuildMemberGrade::Write(
  const AcCmdCRUpdateGuildMemberGrade& command,
=======
void AcCmdRCChangeAgeNotify::Write(
  const AcCmdRCChangeAgeNotify& command,
  SinkStream& stream)
{
  stream.Write(command.characterUid)
    .Write(command.age);
}

void AcCmdCRHideAge::Read(
  AcCmdCRHideAge& command,
  SourceStream& stream)
{
  stream.Read(command.option);
}

void AcCmdCRHideAge::Write(
  const AcCmdCRHideAge& command,
>>>>>>> 8e121f96
  SinkStream& stream)
{
  throw std::runtime_error("Not implemented");
}

<<<<<<< HEAD
void AcCmdCRUpdateGuildMemberGradeCancel::Read(
  AcCmdCRUpdateGuildMemberGradeCancel& command,
=======
void AcCmdCRHideAgeCancel::Read(
  AcCmdCRHideAgeCancel& command,
>>>>>>> 8e121f96
  SourceStream& stream)
{
  throw std::runtime_error("Not implemented");
}

<<<<<<< HEAD
void AcCmdCRUpdateGuildMemberGradeCancel::Write(
  const AcCmdCRUpdateGuildMemberGradeCancel& command,
  SinkStream& stream)
{
  stream.Write(command.unk0);
}

void AcCmdCRUpdateGuildMemberGradeOK::Read(
  AcCmdCRUpdateGuildMemberGradeOK& command,
=======
void AcCmdCRHideAgeCancel::Write(
  const AcCmdCRHideAgeCancel& command,
  SinkStream& stream)
{
}

void AcCmdCRHideAgeOK::Read(
  AcCmdCRHideAgeOK& command,
>>>>>>> 8e121f96
  SourceStream& stream)
{
  throw std::runtime_error("Not implemented");
}

<<<<<<< HEAD
void AcCmdCRUpdateGuildMemberGradeOK::Write(
  const AcCmdCRUpdateGuildMemberGradeOK& command,
  SinkStream& stream)
{
  // Empty return
}

void AcCmdRCUpdateGuildMemberGradeNotify::Read(
  AcCmdRCUpdateGuildMemberGradeNotify& command,
=======
void AcCmdCRHideAgeOK::Write(
  const AcCmdCRHideAgeOK& command,
  SinkStream& stream)
{
  stream.Write(command.option);
}

void AcCmdRCHideAgeNotify::Read(
  AcCmdRCHideAgeNotify& command,
>>>>>>> 8e121f96
  SourceStream& stream)
{
  throw std::runtime_error("Not implemented");
}

<<<<<<< HEAD
void AcCmdRCUpdateGuildMemberGradeNotify::Write(
  const AcCmdRCUpdateGuildMemberGradeNotify& command,
  SinkStream& stream)
{
  stream.Write(command.unk0)
    .Write(command.unk1)
    .Write(command.unk2)
    .Write(command.guildRole)
    .Write(command.unk4);
=======
void AcCmdRCHideAgeNotify::Write(
  const AcCmdRCHideAgeNotify& command,
  SinkStream& stream)
{
  stream.Write(command.characterUid)
    .Write(command.option);
>>>>>>> 8e121f96
}

} // namespace server::protocol
<|MERGE_RESOLUTION|>--- conflicted
+++ resolved
@@ -2146,7 +2146,118 @@
   throw std::runtime_error("Not implemented");
 }
 
-<<<<<<< HEAD
+void AcCmdCRChangeAge::Read(
+  AcCmdCRChangeAge& command,
+  SourceStream& stream)
+{
+  stream.Read(command.age);
+}
+
+void AcCmdCRChangeAge::Write(
+  const AcCmdCRChangeAge& command,
+  SinkStream& stream)
+{
+  throw std::runtime_error("Not implemented");
+}
+
+void AcCmdCRChangeAgeCancel::Read(
+  AcCmdCRChangeAgeCancel& command,
+  SourceStream& stream)
+{
+  throw std::runtime_error("Not implemented");
+}
+
+void AcCmdCRChangeAgeCancel::Write(
+  const AcCmdCRChangeAgeCancel& command,
+  SinkStream& stream)
+{
+}
+
+void AcCmdCRChangeAgeOK::Read(
+  AcCmdCRChangeAgeOK& command,
+  SourceStream& stream)
+{
+  throw std::runtime_error("Not implemented");
+}
+
+void AcCmdCRChangeAgeOK::Write(
+  const AcCmdCRChangeAgeOK& command,
+  SinkStream& stream)
+{
+  stream.Write(command.age);
+}
+
+void AcCmdRCChangeAgeNotify::Read(
+  AcCmdRCChangeAgeNotify& command,
+  SourceStream& stream)
+{
+  throw std::runtime_error("Not implemented");
+}
+
+void AcCmdRCChangeAgeNotify::Write(
+  const AcCmdRCChangeAgeNotify& command,
+  SinkStream& stream)
+{
+  stream.Write(command.characterUid)
+    .Write(command.age);
+}
+
+void AcCmdCRHideAge::Read(
+  AcCmdCRHideAge& command,
+  SourceStream& stream)
+{
+  stream.Read(command.option);
+}
+
+void AcCmdCRHideAge::Write(
+  const AcCmdCRHideAge& command,
+  SinkStream& stream)
+{
+  throw std::runtime_error("Not implemented");
+}
+
+void AcCmdCRHideAgeCancel::Read(
+  AcCmdCRHideAgeCancel& command,
+  SourceStream& stream)
+{
+  throw std::runtime_error("Not implemented");
+}
+
+void AcCmdCRHideAgeCancel::Write(
+  const AcCmdCRHideAgeCancel& command,
+  SinkStream& stream)
+{
+}
+
+void AcCmdCRHideAgeOK::Read(
+  AcCmdCRHideAgeOK& command,
+  SourceStream& stream)
+{
+  throw std::runtime_error("Not implemented");
+}
+
+void AcCmdCRHideAgeOK::Write(
+  const AcCmdCRHideAgeOK& command,
+  SinkStream& stream)
+{
+  stream.Write(command.option);
+}
+
+void AcCmdRCHideAgeNotify::Read(
+  AcCmdRCHideAgeNotify& command,
+  SourceStream& stream)
+{
+  throw std::runtime_error("Not implemented");
+}
+
+void AcCmdRCHideAgeNotify::Write(
+  const AcCmdRCHideAgeNotify& command,
+  SinkStream& stream)
+{
+  stream.Write(command.characterUid)
+    .Write(command.option);
+}
+
 void AcCmdCRGuildMemberList::Read(
   AcCmdCRGuildMemberList& command,
   SourceStream& stream)
@@ -2155,35 +2266,18 @@
 
 void AcCmdCRGuildMemberList::Write(
   const AcCmdCRGuildMemberList& command,
-=======
-void AcCmdCRChangeAge::Read(
-  AcCmdCRChangeAge& command,
-  SourceStream& stream)
-{
-  stream.Read(command.age);
-}
-
-void AcCmdCRChangeAge::Write(
-  const AcCmdCRChangeAge& command,
->>>>>>> 8e121f96
-  SinkStream& stream)
-{
-  throw std::runtime_error("Not implemented");
-}
-
-<<<<<<< HEAD
+  SinkStream& stream)
+{
+  throw std::runtime_error("Not implemented");
+}
+
 void AcCmdCRGuildMemberListCancel::Read(
   AcCmdCRGuildMemberListCancel& command,
-=======
-void AcCmdCRChangeAgeCancel::Read(
-  AcCmdCRChangeAgeCancel& command,
->>>>>>> 8e121f96
-  SourceStream& stream)
-{
-  throw std::runtime_error("Not implemented");
-}
-
-<<<<<<< HEAD
+  SourceStream& stream)
+{
+  throw std::runtime_error("Not implemented");
+}
+
 void AcCmdCRGuildMemberListCancel::Write(
   const AcCmdCRGuildMemberListCancel& command,
   SinkStream& stream)
@@ -2193,22 +2287,11 @@
 
 void AcCmdCRGuildMemberListOK::Read(
   AcCmdCRGuildMemberListOK& command,
-=======
-void AcCmdCRChangeAgeCancel::Write(
-  const AcCmdCRChangeAgeCancel& command,
-  SinkStream& stream)
-{
-}
-
-void AcCmdCRChangeAgeOK::Read(
-  AcCmdCRChangeAgeOK& command,
->>>>>>> 8e121f96
-  SourceStream& stream)
-{
-  throw std::runtime_error("Not implemented");
-}
-
-<<<<<<< HEAD
+  SourceStream& stream)
+{
+  throw std::runtime_error("Not implemented");
+}
+
 void AcCmdCRGuildMemberListOK::Write(
   const AcCmdCRGuildMemberListOK& command,
   SinkStream& stream)
@@ -2240,23 +2323,11 @@
 
 void AcCmdCRRequestGuildMatchInfoCancel::Read(
   AcCmdCRRequestGuildMatchInfoCancel& command,
-=======
-void AcCmdCRChangeAgeOK::Write(
-  const AcCmdCRChangeAgeOK& command,
-  SinkStream& stream)
-{
-  stream.Write(command.age);
-}
-
-void AcCmdRCChangeAgeNotify::Read(
-  AcCmdRCChangeAgeNotify& command,
->>>>>>> 8e121f96
-  SourceStream& stream)
-{
-  throw std::runtime_error("Not implemented");
-}
-
-<<<<<<< HEAD
+  SourceStream& stream)
+{
+  throw std::runtime_error("Not implemented");
+}
+
 void AcCmdCRRequestGuildMatchInfoCancel::Write(
   const AcCmdCRRequestGuildMatchInfoCancel& command,
   SinkStream& stream)
@@ -2299,43 +2370,18 @@
 
 void AcCmdCRUpdateGuildMemberGrade::Write(
   const AcCmdCRUpdateGuildMemberGrade& command,
-=======
-void AcCmdRCChangeAgeNotify::Write(
-  const AcCmdRCChangeAgeNotify& command,
-  SinkStream& stream)
-{
-  stream.Write(command.characterUid)
-    .Write(command.age);
-}
-
-void AcCmdCRHideAge::Read(
-  AcCmdCRHideAge& command,
-  SourceStream& stream)
-{
-  stream.Read(command.option);
-}
-
-void AcCmdCRHideAge::Write(
-  const AcCmdCRHideAge& command,
->>>>>>> 8e121f96
-  SinkStream& stream)
-{
-  throw std::runtime_error("Not implemented");
-}
-
-<<<<<<< HEAD
+  SinkStream& stream)
+{
+  throw std::runtime_error("Not implemented");
+}
+
 void AcCmdCRUpdateGuildMemberGradeCancel::Read(
   AcCmdCRUpdateGuildMemberGradeCancel& command,
-=======
-void AcCmdCRHideAgeCancel::Read(
-  AcCmdCRHideAgeCancel& command,
->>>>>>> 8e121f96
-  SourceStream& stream)
-{
-  throw std::runtime_error("Not implemented");
-}
-
-<<<<<<< HEAD
+  SourceStream& stream)
+{
+  throw std::runtime_error("Not implemented");
+}
+
 void AcCmdCRUpdateGuildMemberGradeCancel::Write(
   const AcCmdCRUpdateGuildMemberGradeCancel& command,
   SinkStream& stream)
@@ -2345,22 +2391,11 @@
 
 void AcCmdCRUpdateGuildMemberGradeOK::Read(
   AcCmdCRUpdateGuildMemberGradeOK& command,
-=======
-void AcCmdCRHideAgeCancel::Write(
-  const AcCmdCRHideAgeCancel& command,
-  SinkStream& stream)
-{
-}
-
-void AcCmdCRHideAgeOK::Read(
-  AcCmdCRHideAgeOK& command,
->>>>>>> 8e121f96
-  SourceStream& stream)
-{
-  throw std::runtime_error("Not implemented");
-}
-
-<<<<<<< HEAD
+  SourceStream& stream)
+{
+  throw std::runtime_error("Not implemented");
+}
+
 void AcCmdCRUpdateGuildMemberGradeOK::Write(
   const AcCmdCRUpdateGuildMemberGradeOK& command,
   SinkStream& stream)
@@ -2370,23 +2405,11 @@
 
 void AcCmdRCUpdateGuildMemberGradeNotify::Read(
   AcCmdRCUpdateGuildMemberGradeNotify& command,
-=======
-void AcCmdCRHideAgeOK::Write(
-  const AcCmdCRHideAgeOK& command,
-  SinkStream& stream)
-{
-  stream.Write(command.option);
-}
-
-void AcCmdRCHideAgeNotify::Read(
-  AcCmdRCHideAgeNotify& command,
->>>>>>> 8e121f96
-  SourceStream& stream)
-{
-  throw std::runtime_error("Not implemented");
-}
-
-<<<<<<< HEAD
+  SourceStream& stream)
+{
+  throw std::runtime_error("Not implemented");
+}
+
 void AcCmdRCUpdateGuildMemberGradeNotify::Write(
   const AcCmdRCUpdateGuildMemberGradeNotify& command,
   SinkStream& stream)
@@ -2396,14 +2419,6 @@
     .Write(command.unk2)
     .Write(command.guildRole)
     .Write(command.unk4);
-=======
-void AcCmdRCHideAgeNotify::Write(
-  const AcCmdRCHideAgeNotify& command,
-  SinkStream& stream)
-{
-  stream.Write(command.characterUid)
-    .Write(command.option);
->>>>>>> 8e121f96
 }
 
 } // namespace server::protocol

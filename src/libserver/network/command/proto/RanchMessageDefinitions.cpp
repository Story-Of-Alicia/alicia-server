--- conflicted
+++ resolved
@@ -2318,7 +2318,20 @@
   // empty
 }
 
-<<<<<<< HEAD
+void AcCmdCRChangeSkillCardPreset::Write(
+  const AcCmdCRChangeSkillCardPreset& command,
+  SinkStream& stream)
+{
+  throw std::runtime_error("Not implemented");
+}
+
+void AcCmdCRChangeSkillCardPreset::Read(
+  AcCmdCRChangeSkillCardPreset& command,
+  SourceStream& stream)
+{
+  stream.Read(command.skillSet);
+}
+
 void AcCmdCRGuildMemberList::Read(
   AcCmdCRGuildMemberList& command,
   SourceStream& stream)
@@ -2433,16 +2446,11 @@
 
 void AcCmdCRUpdateGuildMemberGrade::Write(
   const AcCmdCRUpdateGuildMemberGrade& command,
-=======
-void AcCmdCRChangeSkillCardPreset::Write(
-  const AcCmdCRChangeSkillCardPreset& command,
->>>>>>> 98dcdec3
-  SinkStream& stream)
-{
-  throw std::runtime_error("Not implemented");
-}
-
-<<<<<<< HEAD
+  SinkStream& stream)
+{
+  throw std::runtime_error("Not implemented");
+}
+
 void AcCmdCRUpdateGuildMemberGradeCancel::Read(
   AcCmdCRUpdateGuildMemberGradeCancel& command,
   SourceStream& stream)
@@ -2581,13 +2589,6 @@
   {
     stream.Write(val);
   }
-=======
-void AcCmdCRChangeSkillCardPreset::Read(
-  AcCmdCRChangeSkillCardPreset& command,
-  SourceStream& stream)
-{
-  stream.Read(command.skillSet);
->>>>>>> 98dcdec3
 }
 
 } // namespace server::protocol

--- conflicted
+++ resolved
@@ -1735,7 +1735,77 @@
     SourceStream& stream);
 };
 
-<<<<<<< HEAD
+//! Unfortunately not implemented by the client.
+struct AcCmdLCOpKick
+{
+  static Command GetCommand()
+  {
+    return Command::AcCmdLCOpKick;
+  }
+
+  //! Writes the command to a provided sink stream.
+  //! @param command Command.
+  //! @param stream Sink stream.
+  static void Write(
+    const AcCmdLCOpKick& command,
+    SinkStream& stream);
+
+  //! Reader a command from a provided source stream.
+  //! @param command Command.
+  //! @param stream Source stream.
+  static void Read(
+    AcCmdLCOpKick& command,
+    SourceStream& stream);
+};
+
+struct AcCmdLCOpMute
+{
+  uint32_t duration{};
+
+  static Command GetCommand()
+  {
+    return Command::AcCmdLCOpMute;
+  }
+
+  //! Writes the command to a provided sink stream.
+  //! @param command Command.
+  //! @param stream Sink stream.
+  static void Write(
+    const AcCmdLCOpMute& command,
+    SinkStream& stream);
+
+  //! Reader a command from a provided source stream.
+  //! @param command Command.
+  //! @param stream Source stream.
+  static void Read(
+    AcCmdLCOpMute& command,
+    SourceStream& stream);
+};
+
+struct AcCmdLCNotice
+{
+  std::string notice;
+
+  static Command GetCommand()
+  {
+    return Command::AcCmdLCNotice;
+  }
+
+  //! Writes the command to a provided sink stream.
+  //! @param command Command.
+  //! @param stream Sink stream.
+  static void Write(
+    const AcCmdLCNotice& command,
+    SinkStream& stream);
+
+  //! Reader a command from a provided source stream.
+  //! @param command Command.
+  //! @param stream Source stream.
+  static void Read(
+    AcCmdLCNotice& command,
+    SourceStream& stream);
+};
+
 struct AcCmdLCInviteGuildJoin
 {
   uint32_t characterUid;
@@ -1749,32 +1819,19 @@
   static Command GetCommand()
   {
     return Command::AcCmdLCInviteGuildJoin;
-=======
-//! Unfortunately not implemented by the client.
-struct AcCmdLCOpKick
-{
-  static Command GetCommand()
-  {
-    return Command::AcCmdLCOpKick;
->>>>>>> dc7c9ea5
-  }
-
-  //! Writes the command to a provided sink stream.
-  //! @param command Command.
-  //! @param stream Sink stream.
-  static void Write(
-<<<<<<< HEAD
+  }
+
+  //! Writes the command to a provided sink stream.
+  //! @param command Command.
+  //! @param stream Sink stream.
+  static void Write(
     const AcCmdLCInviteGuildJoin& command,
-=======
-    const AcCmdLCOpKick& command,
->>>>>>> dc7c9ea5
-    SinkStream& stream);
-
-  //! Reader a command from a provided source stream.
-  //! @param command Command.
-  //! @param stream Source stream.
-  static void Read(
-<<<<<<< HEAD
+    SinkStream& stream);
+
+  //! Reader a command from a provided source stream.
+  //! @param command Command.
+  //! @param stream Source stream.
+  static void Read(
     AcCmdLCInviteGuildJoin& command,
     SourceStream& stream);
 };
@@ -1794,65 +1851,20 @@
   static Command GetCommand()
   {
     return Command::AcCmdLCInviteGuildJoinCancel;
-=======
-    AcCmdLCOpKick& command,
-    SourceStream& stream);
-};
-
-struct AcCmdLCOpMute
-{
-  uint32_t duration{};
-
-  static Command GetCommand()
-  {
-    return Command::AcCmdLCOpMute;
-  }
-
-  //! Writes the command to a provided sink stream.
-  //! @param command Command.
-  //! @param stream Sink stream.
-  static void Write(
-    const AcCmdLCOpMute& command,
-    SinkStream& stream);
-
-  //! Reader a command from a provided source stream.
-  //! @param command Command.
-  //! @param stream Source stream.
-  static void Read(
-    AcCmdLCOpMute& command,
-    SourceStream& stream);
-};
-
-struct AcCmdLCNotice
-{
-  std::string notice;
-
-  static Command GetCommand()
-  {
-    return Command::AcCmdLCNotice;
->>>>>>> dc7c9ea5
-  }
-
-  //! Writes the command to a provided sink stream.
-  //! @param command Command.
-  //! @param stream Sink stream.
-  static void Write(
-<<<<<<< HEAD
+  }
+
+  //! Writes the command to a provided sink stream.
+  //! @param command Command.
+  //! @param stream Sink stream.
+  static void Write(
     const AcCmdLCInviteGuildJoinCancel& command,
-=======
-    const AcCmdLCNotice& command,
->>>>>>> dc7c9ea5
-    SinkStream& stream);
-
-  //! Reader a command from a provided source stream.
-  //! @param command Command.
-  //! @param stream Source stream.
-  static void Read(
-<<<<<<< HEAD
+    SinkStream& stream);
+
+  //! Reader a command from a provided source stream.
+  //! @param command Command.
+  //! @param stream Source stream.
+  static void Read(
     AcCmdLCInviteGuildJoinCancel& command,
-=======
-    AcCmdLCNotice& command,
->>>>>>> dc7c9ea5
     SourceStream& stream);
 };
 

/**
* Alicia Server - dedicated server software
* Copyright (C) 2024 Story Of Alicia
*
* This program is free software; you can redistribute it and/or modify
* it under the terms of the GNU General Public License as published by
* the Free Software Foundation; either version 2 of the License, or
* (at your option) any later version.
*
* This program is distributed in the hope that it will be useful,
* but WITHOUT ANY WARRANTY; without even the implied warranty of
* MERCHANTABILITY or FITNESS FOR A PARTICULAR PURPOSE.  See the
* GNU General Public License for more details.
*
* You should have received a copy of the GNU General Public License along
* with this program; if not, write to the Free Software Foundation, Inc.,
* 51 Franklin Street, Fifth Floor, Boston, MA 02110-1301 USA.
**/

#ifndef DATA_DEFINES_HPP
#define DATA_DEFINES_HPP

#include "libserver/util/Stream.hpp"

#include <array>
#include <bitset>
#include <cstdint>
#include <string>
#include <vector>

namespace server::protocol
{

//!
enum class Gender : uint8_t
{
  Unspecified = 0x0,
  Boy = 0x1,
  Girl = 0x2
};

//! Item
struct Item
{
  uint32_t uid{};
  uint32_t tid{};
  uint32_t expiresAt{};
  uint32_t count{};

  static void Write(const Item& item, SinkStream& stream);
  static void Read(Item& item, SourceStream& stream);
};

struct StoredItem
{
  enum class Status : uint8_t {
    Unread = 0,
    Expired = 1,
    Read = 2
  };

  uint32_t uid{};
  uint32_t val1{};
  Status status{};
  // hide sender and message.
  uint32_t val3{};
  uint32_t val4{};
  uint32_t val5{};
  uint32_t val6{};
  std::string sender;
  std::string message;
  //! [0000'00][00'0000]'[0000'0000]'[0000]'[0000'0000'0000]
  //! [minute] [hour] [day] [month] [year]
  uint32_t dateAndTime{};

  static void Write(const StoredItem& item, SinkStream& stream);
  static void Read(StoredItem& item, SourceStream& stream);
};

//!
struct KeyboardOptions
{
  struct Option
  {
    uint8_t type{};
    uint8_t unused{};
    uint8_t primaryKey{};
    uint8_t secondaryKey{};

    static void Write(const Option& option, SinkStream& stream);
    static void Read(Option& option, SourceStream& stream);
  };

  std::vector<Option> bindings{};

  static void Write(const KeyboardOptions& value, SinkStream& stream);
  static void Read(KeyboardOptions& value, SourceStream& stream);
};

struct MacroOptions
{
  std::array<std::string, 8> macros;

  static void Write(const MacroOptions& value, SinkStream& stream);
  static void Read(MacroOptions& value, SourceStream& stream);
};

struct GamepadOptions
{
  struct Option
  {
    uint8_t type{};
    uint8_t unused{};
    uint8_t primaryButton{};
    uint8_t secondaryButton{};

    static void Write(const Option& option, SinkStream& stream);
    static void Read(Option& option, SourceStream& stream);
  };

  std::vector<Option> bindings{};

  static void Write(const GamepadOptions& value, SinkStream& stream);
  static void Read(GamepadOptions& value, SourceStream& stream);
};

struct Settings
{
  //! Represents a type bit indices in the type bit set.
  enum Type : uint32_t
  {
    Keyboard = 0,
    Macros = 3,
    Value = 4,
    Gamepad = 5,
  };

  std::bitset<32> typeBitset{};

  KeyboardOptions keyboardOptions{};
  MacroOptions macroOptions{};
  //sent every time at the closure of the settings window
  uint32_t valueOption{};
  GamepadOptions gamepadOptions{};

  uint8_t age{};
  uint8_t hideAge{};

  static void Write(const Settings& value, SinkStream& stream);
  static void Read(Settings& value, SourceStream& stream);
};

//!
struct Character
{
  //! Used to build character from the _ClientCharDefaultPartInfo table.
  struct Parts
  {
    //!
    uint8_t charId{10};
    //! FaceId
    uint8_t mouthSerialId{};
    //! EyeId
    uint8_t faceSerialId{};
    //!
    uint8_t val0{};

    static void Write(const Parts& value, SinkStream& stream);
    static void Read(Parts& value, SourceStream& stream);
  } parts{};

  //!
  struct Appearance
  {
    //!
    uint16_t voiceId{};
    //! FigFace
    uint16_t headSize{};
    //! FigTall
    uint16_t height{};
    //! FigVolume
    uint16_t thighVolume{};
    //! FigShape
    uint16_t legVolume{};
    //!
    uint16_t emblemId{};

    static void Write(const Appearance& value, SinkStream& stream);
    static void Read(Appearance& value, SourceStream& stream);
  } appearance{};

  static void Write(const Character& value, SinkStream& stream);
  static void Read(Character& value, SourceStream& stream);
};

//!
struct Horse
{
  //!
  uint32_t uid{};
  //!
  uint32_t tid{};
  //! Max length is 255.
  std::string name{};
  //!
  enum class HorseType : uint8_t
  {
    Adult = 0,
    Foal = 1,
    Stallion = 2,
    Rented = 3
  };

  //!
  struct Parts
  {
    //!
    uint8_t skinId{};
    //!
    uint8_t maneId{};
    //!
    uint8_t tailId{};
    //!
    uint8_t faceId{};

    static void Write(const Parts& value, SinkStream& stream);
    static void Read(Parts& value, SourceStream& stream);
  } parts{};

  //! Figure
  struct Appearance
  {
    //!
    uint8_t scale{};
    //!
    uint8_t legLength{};
    //!
    uint8_t legVolume{};
    //!
    uint8_t bodyLength{};
    //!
    uint8_t bodyVolume{};

    static void Write(const Appearance& value, SinkStream& stream);
    static void Read(Appearance& value, SourceStream& stream);
  } appearance{};

  struct Stats
  {
    //! Agility value.
    uint32_t agility{};
    //! Ambition (spirit) value.
    uint32_t ambition{};
    //! Rush (speed) value.
    uint32_t rush{};
    //! Endurance (strength) value.
    uint32_t endurance{};
    //! Courage (control) value.
    uint32_t courage{};

    static void Write(const Stats& value, SinkStream& stream);
    static void Read(Stats& value, SourceStream& stream);
  } stats{};

  uint32_t rating{};
  uint8_t clazz{};
  uint8_t val0{}; // classProgress
  uint8_t grade{};
  uint16_t growthPoints{};

  struct MountCondition
  {
    //! Stamina: range <0, 4000>
    uint16_t stamina{};
    //! Charm (attractiveness, beauty) value in a range of <0, 1000>. 
    uint16_t charmPoint{};
    //! Friendliness (intimacy) value in a range of <0, 1000>. 
    uint16_t friendlyPoint{};
    uint16_t injuryPoint{};

    //! A plenitude value in a range of <0, 1200>.
    //! 910 is a little full, 1200 is full
    uint16_t plenitude{};
    //! A dirty value in a range of <0, 1200>. for all body parts.
    //! 1200 is fully dirty, 0 is clean.
    uint16_t bodyDirtiness{};
    //! Referred to as `ManeTwisted` by the client.
    uint16_t maneDirtiness{};
    //! Referred to as `TailTwisted` by the client.
    uint16_t tailDirtiness{};

    //! An attachment (trust) value with a possibly RNG thresholds for certain play activities.
    //! >111 - Fish on a rod play activity unlocked
    //! >501 - Bow play activity unlocked
    uint16_t attachment{};  
    //! A boredom value in a range of <0, 21>.
    //! 0 is bored
    //! 1 is a little bored
    //! 11 wants to play a little
    //! 21 wants to play.
    uint16_t boredom{21};

    uint16_t bodyPolish{};
    uint16_t manePolish{};
    uint16_t tailPolish{};
    
    uint16_t stopAmendsPoint{};
  } mountCondition{};

  enum class Injury : uint8_t
  {
    None = 0,
    MinorMuscleStrain = 17,
    SevereMuscleStrain = 18,
    MinorWounds = 33,
    SevereWounds = 34,
    MinorFracture = 65,
    SevereFracture = 66,
  };

  struct
  {
    HorseType type{};
    uint32_t val1{};
    uint32_t dateOfBirth{};

    //! The different horse tendencies can be found in the Tendency table
    uint8_t tendency{};
    uint8_t spirit{};
    uint32_t classProgression{};
    uint32_t val5{};

    uint8_t potentialLevel{};
    uint8_t potentialType{};
    uint8_t potentialValue{};
    uint8_t val9{};

    uint8_t luck{};
    Injury injury{};
    uint8_t val12{};

    //! Fatigue: range <0, 1500>
    uint16_t fatigue{};
    uint16_t val14{};
    uint16_t emblem{};
  } vals1{};

  struct Mastery
  {
    uint32_t spurMagicCount{};
    uint32_t jumpCount{};
    uint32_t slidingTime{};
    //! Divided by 10?
    uint32_t glidingDistance{};

    static void Write(const Mastery& value, SinkStream& stream);
    static void Read(Mastery& value, SourceStream& stream);
  } mastery{};

  uint32_t val16{};
  uint32_t val17{};

  static void Write(const Horse& value, SinkStream& stream);
  static void Read(Horse& value, SourceStream& stream);
};

enum class GuildRole : uint8_t {
  Owner = 10,
  Officer = 100,
  Member = 200    
};

//!
struct Guild
{
  uint32_t uid{};
  uint8_t val1{};
  uint32_t val2{}; // emblem uid?
  std::string name{};
  GuildRole guildRole{};
  uint32_t val5{};
  // ignored by the client?
  uint8_t val6{};

  static void Write(const Guild& value, SinkStream& stream);
  static void Read(Guild& value, SourceStream& stream);
};

//!
struct Rent
{
  uint32_t mountUid{};
  uint32_t val1{};
  uint32_t val2{};

  static void Write(const Rent& value, SinkStream& stream);
  static void Read(Rent& value, SourceStream& stream);
};

//!
struct Pet
{
  uint32_t petId{};
  uint32_t member2{};
  std::string name{};
  uint32_t birthDate{};

  static void Write(const Pet& value, SinkStream& stream);
  static void Read(Pet& value, SourceStream& stream);
};

//!
struct Egg
{
  uint32_t uid{};
  uint32_t itemTid{};
  uint32_t member3{};
  uint8_t member4{};
  uint32_t member5{};
  uint32_t timeRemaining{};
  uint32_t boost{}; //needs further investigation and possibly a rename
  uint32_t totalHatchingTime{};
  uint32_t member9{};

  static void Write(const Egg& value, SinkStream& stream);
  static void Read(Egg& value, SourceStream& stream);
};


//!
struct PetInfo
{
  uint32_t characterUid{};
  uint32_t itemUid{}; //can also be an eggUid
  Pet pet{};
  uint32_t member4{};

  static void Write(const PetInfo& value, SinkStream& stream);
  static void Read(PetInfo& value, SourceStream& stream);
};

//!
struct PetBirthInfo
{
  Item eggItem{};
  uint32_t member2{};
  uint32_t member3{};
  PetInfo petInfo{};

  static void Write(
    const PetBirthInfo& value,
    SinkStream& stream);
  static void Read(
    PetBirthInfo& value,
    SourceStream& stream);
};

//!
struct RanchHorse
{
  uint16_t horseOid{};
  Horse horse{};

  static void Write(const RanchHorse& value, SinkStream& stream);
  static void Read(RanchHorse& value, SourceStream& stream);
};

//!
struct RanchCharacter
{
  uint32_t uid{};
  std::string name{};
  enum class Role : uint8_t
  {
    User = 0x0,
    Op = 0x1, // Assumed, tested but no effect
    GameMaster = 0x2
  } role{Role::User};
  uint8_t age{};
  enum class Gender : uint8_t
  {
    Girl = 0,
    Boy = 1,
  } gender{Gender::Girl};
  std::string introduction{};

  Character character{};
  Horse mount{};
  std::vector<Item> characterEquipment{};

  Guild guild{};

  //! Unique ranch object identifier.
  uint16_t oid{};
  uint8_t isBusy{0};
  uint8_t unk3{0};

  Rent rent{};
  Pet pet{};

  uint8_t unk4{0};
  uint8_t unk5{0};

  static void Write(const RanchCharacter& ranchCharacter, SinkStream& stream);
  static void Read(RanchCharacter& value, SourceStream& stream);
};

//!
struct Quest
{
  uint16_t tid{};
  uint32_t member0{};
  uint8_t member1{};
  uint32_t member2{};
  uint8_t member3{};
  uint8_t member4{};

  static void Write(const Quest& value, SinkStream& stream);
  static void Read(Quest& value, SourceStream& stream);
};

//! Housing
struct Housing
{
  uint32_t uid{};
  uint16_t tid{};
  uint32_t durability{};

  static void Write(const Housing& value, SinkStream& stream);
  static void Read(Housing& value, SourceStream& stream);
};

//!
struct League
{
  enum class Type : uint8_t
  {
    None = 0,
    Bronze = 1,
    Silver = 2,
    Gold = 3,
    Platinum = 4
  };

  Type type{};
  //! League rank percentile expressed as a whole number in an interval <0, 100>.
  uint8_t rankingPercentile{};

  static void Write(const League& value, SinkStream& stream);
  static void Read(League& value, SourceStream& stream);
};

enum class TeamMode : uint8_t
{
  FFA = 1,
  Team = 2,
  Single = 3
};

enum class GameMode : uint8_t
{
  Speed = 1,
  Magic = 2,
  Unk4 = 4,
  Tutorial = 6,
};

struct SkillSet
{
  //! ID of the set
  //! 0 - Set 1
  //! 1 - Set 2
  uint8_t setId{};
  //! Either speed (1) or magic (2)
  GameMode gamemode{};
  //! ID of racing skills
  //! Max 2 skills
  std::vector<uint32_t> skills{};

  static void Write(
    const SkillSet& command,
    SinkStream& stream);

  static void Read(
    SkillSet& command,
    SourceStream& stream);
};

// As described by GuildStrings table
enum class GuildError : uint8_t {
  SystemError = 0,
  NoUserOrOffline = 1,
  NoGuild = 2,
  BadGuildName = 3,
  GuildNameAlreadyExists = 4,
  GuildAlreadyCreated = 5,
  JoinedGuild = 6,
  NoAuthority = 7,
  InviteRejected = 8,
  CannotInviteSelf = 9,
  NotAlone = 10,
  Unknown = 255
};

//! Corresponds to values in CharNameChangeUIStrings
enum class NameChangeError : uint8_t
{
  UnknownError = 0x1,       // CEC_UNDEFINED
  NoOrIncorrectItem = 0x1a, // CEC_HAS_NO_RIGHT_ITEM
  InvalidNickname = 0x1b,   // CEC_INVALID_NICKNAME
  DuplicateNickname = 0x1c, // CEC_DUPLICATED_NICKNAME
  NicknameCooldown = 0x1d   // CEC_NICKNAME_NOT_AVAILABE_DAY
};

<<<<<<< HEAD
struct DailyQuest
{
  uint16_t questId;
  uint32_t unk_1;
  uint8_t unk_2; //type of reward: 1 = carrots, 2 = exp
  uint8_t unk_3;

  static void Write(const DailyQuest& value, SinkStream& stream);
  static void Read(DailyQuest& value, SourceStream& stream);
=======
// HorseNameStrings
enum class HorseRenameError : uint8_t
{
  ServerError = 0, // ServerError
  DuplicateHorseName = 1, // DUPLICATED
  InvalidNickname = 2, // CR_INVALID_NICKNAME
  NoHorseRenameItem = 3, // CR_ITEM_NOT_FOUND,
  WrongItem = 4, // CR_WRONG_ITEM
>>>>>>> 466f24c3
};

} // namespace server::protocol

#endif<|MERGE_RESOLUTION|>--- conflicted
+++ resolved
@@ -612,7 +612,6 @@
   NicknameCooldown = 0x1d   // CEC_NICKNAME_NOT_AVAILABE_DAY
 };
 
-<<<<<<< HEAD
 struct DailyQuest
 {
   uint16_t questId;
@@ -622,7 +621,7 @@
 
   static void Write(const DailyQuest& value, SinkStream& stream);
   static void Read(DailyQuest& value, SourceStream& stream);
-=======
+  
 // HorseNameStrings
 enum class HorseRenameError : uint8_t
 {
@@ -631,7 +630,6 @@
   InvalidNickname = 2, // CR_INVALID_NICKNAME
   NoHorseRenameItem = 3, // CR_ITEM_NOT_FOUND,
   WrongItem = 4, // CR_WRONG_ITEM
->>>>>>> 466f24c3
 };
 
 } // namespace server::protocol

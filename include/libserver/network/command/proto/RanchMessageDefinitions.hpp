--- conflicted
+++ resolved
@@ -3406,49 +3406,24 @@
     SourceStream& stream);
 };
 
-<<<<<<< HEAD
-struct AcCmdCRGuildMemberList
-{
-  static Command GetCommand()
-  {
-    return Command::AcCmdCRGuildMemberList;
-=======
 struct AcCmdCRChangeAgeCancel
 {
   static Command GetCommand()
   {
     return Command::AcCmdCRChangeAgeCancel;
->>>>>>> 8e121f96
-  }
-
-  //! Writes the command to a provided sink stream.
-  //! @param command Command.
-  //! @param stream Sink stream.
-  static void Write(
-<<<<<<< HEAD
-    const AcCmdCRGuildMemberList& command,
-=======
+  }
+
+  //! Writes the command to a provided sink stream.
+  //! @param command Command.
+  //! @param stream Sink stream.
+  static void Write(
     const AcCmdCRChangeAgeCancel& command,
->>>>>>> 8e121f96
-    SinkStream& stream);
-
-  //! Reader a command from a provided source stream.
-  //! @param command Command.
-  //! @param stream Source stream.
-  static void Read(
-<<<<<<< HEAD
-    AcCmdCRGuildMemberList& command,
-    SourceStream& stream);
-};
-
-struct AcCmdCRGuildMemberListCancel
-{
-  uint8_t status; // status?
-
-  static Command GetCommand()
-  {
-    return Command::AcCmdCRGuildMemberListCancel;
-=======
+    SinkStream& stream);
+
+  //! Reader a command from a provided source stream.
+  //! @param command Command.
+  //! @param stream Source stream.
+  static void Read(
     AcCmdCRChangeAgeCancel& command,
     SourceStream& stream);
 };
@@ -3465,25 +3440,212 @@
   static Command GetCommand()
   {
     return Command::AcCmdCRChangeAge;
->>>>>>> 8e121f96
-  }
-
-  //! Writes the command to a provided sink stream.
-  //! @param command Command.
-  //! @param stream Sink stream.
-  static void Write(
-<<<<<<< HEAD
+  }
+
+  //! Writes the command to a provided sink stream.
+  //! @param command Command.
+  //! @param stream Sink stream.
+  static void Write(
+    const AcCmdCRChangeAge& command,
+    SinkStream& stream);
+
+  //! Reader a command from a provided source stream.
+  //! @param command Command.
+  //! @param stream Source stream.
+  static void Read(
+    AcCmdCRChangeAge& command,
+    SourceStream& stream);
+};
+
+struct AcCmdCRChangeAgeOK
+{
+  protocol::AcCmdCRChangeAge::Age age; // age? status?
+
+  static Command GetCommand()
+  {
+    return Command::AcCmdCRChangeAgeOK;
+  }
+
+  //! Writes the command to a provided sink stream.
+  //! @param command Command.
+  //! @param stream Sink stream.
+  static void Write(
+    const AcCmdCRChangeAgeOK& command,
+    SinkStream& stream);
+
+  //! Reader a command from a provided source stream.
+  //! @param command Command.
+  //! @param stream Source stream.
+  static void Read(
+    AcCmdCRChangeAgeOK& command,
+    SourceStream& stream);
+};
+
+struct AcCmdRCChangeAgeNotify
+{
+  uint32_t characterUid;
+  protocol::AcCmdCRChangeAge::Age age;
+
+  static Command GetCommand()
+  {
+    return Command::AcCmdRCChangeAgeNotify;
+  }
+
+  //! Writes the command to a provided sink stream.
+  //! @param command Command.
+  //! @param stream Sink stream.
+  static void Write(
+    const AcCmdRCChangeAgeNotify& command,
+    SinkStream& stream);
+
+  //! Reader a command from a provided source stream.
+  //! @param command Command.
+  //! @param stream Source stream.
+  static void Read(
+    AcCmdRCChangeAgeNotify& command,
+    SourceStream& stream);
+};
+
+struct AcCmdCRHideAge
+{
+  enum class Option : uint8_t {
+    Shown = 0,
+    Hidden = 1
+  } option;
+
+  static Command GetCommand()
+  {
+    return Command::AcCmdCRHideAge;
+  }
+
+  //! Writes the command to a provided sink stream.
+  //! @param command Command.
+  //! @param stream Sink stream.
+  static void Write(
+    const AcCmdCRHideAge& command,
+    SinkStream& stream);
+
+  //! Reader a command from a provided source stream.
+  //! @param command Command.
+  //! @param stream Source stream.
+  static void Read(
+    AcCmdCRHideAge& command,
+    SourceStream& stream);
+};
+
+struct AcCmdCRHideAgeCancel
+{
+  static Command GetCommand()
+  {
+    return Command::AcCmdCRHideAgeCancel;
+  }
+
+  //! Writes the command to a provided sink stream.
+  //! @param command Command.
+  //! @param stream Sink stream.
+  static void Write(
+    const AcCmdCRHideAgeCancel& command,
+    SinkStream& stream);
+
+  //! Reader a command from a provided source stream.
+  //! @param command Command.
+  //! @param stream Source stream.
+  static void Read(
+    AcCmdCRHideAgeCancel& command,
+    SourceStream& stream);
+};
+
+struct AcCmdCRHideAgeOK
+{
+  protocol::AcCmdCRHideAge::Option option;
+
+  static Command GetCommand()
+  {
+    return Command::AcCmdCRHideAgeOK;
+  }
+
+  //! Writes the command to a provided sink stream.
+  //! @param command Command.
+  //! @param stream Sink stream.
+  static void Write(
+    const AcCmdCRHideAgeOK& command,
+    SinkStream& stream);
+
+  //! Reader a command from a provided source stream.
+  //! @param command Command.
+  //! @param stream Source stream.
+  static void Read(
+    AcCmdCRHideAgeOK& command,
+    SourceStream& stream);
+};
+
+struct AcCmdRCHideAgeNotify
+{
+  uint32_t characterUid;
+  protocol::AcCmdCRHideAge::Option option;
+
+  static Command GetCommand()
+  {
+    return Command::AcCmdRCHideAgeNotify;
+  }
+
+  //! Writes the command to a provided sink stream.
+  //! @param command Command.
+  //! @param stream Sink stream.
+  static void Write(
+    const AcCmdRCHideAgeNotify& command,
+    SinkStream& stream);
+
+  //! Reader a command from a provided source stream.
+  //! @param command Command.
+  //! @param stream Source stream.
+  static void Read(
+    AcCmdRCHideAgeNotify& command,
+    SourceStream& stream);
+};
+
+struct AcCmdCRGuildMemberList
+{
+  static Command GetCommand()
+  {
+    return Command::AcCmdCRGuildMemberList;
+  }
+
+  //! Writes the command to a provided sink stream.
+  //! @param command Command.
+  //! @param stream Sink stream.
+  static void Write(
+    const AcCmdCRGuildMemberList& command,
+    SinkStream& stream);
+
+  //! Reader a command from a provided source stream.
+  //! @param command Command.
+  //! @param stream Source stream.
+  static void Read(
+    AcCmdCRGuildMemberList& command,
+    SourceStream& stream);
+};
+
+struct AcCmdCRGuildMemberListCancel
+{
+  uint8_t status; // status?
+
+  static Command GetCommand()
+  {
+    return Command::AcCmdCRGuildMemberListCancel;
+  }
+
+  //! Writes the command to a provided sink stream.
+  //! @param command Command.
+  //! @param stream Sink stream.
+  static void Write(
     const AcCmdCRGuildMemberListCancel& command,
-=======
-    const AcCmdCRChangeAge& command,
->>>>>>> 8e121f96
-    SinkStream& stream);
-
-  //! Reader a command from a provided source stream.
-  //! @param command Command.
-  //! @param stream Source stream.
-  static void Read(
-<<<<<<< HEAD
+    SinkStream& stream);
+
+  //! Reader a command from a provided source stream.
+  //! @param command Command.
+  //! @param stream Source stream.
+  static void Read(
     AcCmdCRGuildMemberListCancel& command,
     SourceStream& stream);
 };
@@ -3503,37 +3665,19 @@
   static Command GetCommand()
   {
     return Command::AcCmdCRGuildMemberListOK;
-=======
-    AcCmdCRChangeAge& command,
-    SourceStream& stream);
-};
-
-struct AcCmdCRChangeAgeOK
-{
-  protocol::AcCmdCRChangeAge::Age age; // age? status?
-
-  static Command GetCommand()
-  {
-    return Command::AcCmdCRChangeAgeOK;
->>>>>>> 8e121f96
-  }
-
-  //! Writes the command to a provided sink stream.
-  //! @param command Command.
-  //! @param stream Sink stream.
-  static void Write(
-<<<<<<< HEAD
+  }
+
+  //! Writes the command to a provided sink stream.
+  //! @param command Command.
+  //! @param stream Sink stream.
+  static void Write(
     const AcCmdCRGuildMemberListOK& command,
-=======
-    const AcCmdCRChangeAgeOK& command,
->>>>>>> 8e121f96
-    SinkStream& stream);
-
-  //! Reader a command from a provided source stream.
-  //! @param command Command.
-  //! @param stream Source stream.
-  static void Read(
-<<<<<<< HEAD
+    SinkStream& stream);
+
+  //! Reader a command from a provided source stream.
+  //! @param command Command.
+  //! @param stream Source stream.
+  static void Read(
     AcCmdCRGuildMemberListOK& command,
     SourceStream& stream);
 };
@@ -3567,38 +3711,19 @@
   static Command GetCommand()
   {
     return Command::AcCmdCRRequestGuildMatchInfoCancel;
-=======
-    AcCmdCRChangeAgeOK& command,
-    SourceStream& stream);
-};
-
-struct AcCmdRCChangeAgeNotify
-{
-  uint32_t characterUid;
-  protocol::AcCmdCRChangeAge::Age age;
-
-  static Command GetCommand()
-  {
-    return Command::AcCmdRCChangeAgeNotify;
->>>>>>> 8e121f96
-  }
-
-  //! Writes the command to a provided sink stream.
-  //! @param command Command.
-  //! @param stream Sink stream.
-  static void Write(
-<<<<<<< HEAD
+  }
+
+  //! Writes the command to a provided sink stream.
+  //! @param command Command.
+  //! @param stream Sink stream.
+  static void Write(
     const AcCmdCRRequestGuildMatchInfoCancel& command,
-=======
-    const AcCmdRCChangeAgeNotify& command,
->>>>>>> 8e121f96
-    SinkStream& stream);
-
-  //! Reader a command from a provided source stream.
-  //! @param command Command.
-  //! @param stream Source stream.
-  static void Read(
-<<<<<<< HEAD
+    SinkStream& stream);
+
+  //! Reader a command from a provided source stream.
+  //! @param command Command.
+  //! @param stream Source stream.
+  static void Read(
     AcCmdCRRequestGuildMatchInfoCancel& command,
     SourceStream& stream);
 };
@@ -3624,40 +3749,19 @@
   static Command GetCommand()
   {
     return Command::AcCmdCRRequestGuildMatchInfoOK;
-=======
-    AcCmdRCChangeAgeNotify& command,
-    SourceStream& stream);
-};
-
-struct AcCmdCRHideAge
-{
-  enum class Option : uint8_t {
-    Shown = 0,
-    Hidden = 1
-  } option;
-
-  static Command GetCommand()
-  {
-    return Command::AcCmdCRHideAge;
->>>>>>> 8e121f96
-  }
-
-  //! Writes the command to a provided sink stream.
-  //! @param command Command.
-  //! @param stream Sink stream.
-  static void Write(
-<<<<<<< HEAD
+  }
+
+  //! Writes the command to a provided sink stream.
+  //! @param command Command.
+  //! @param stream Sink stream.
+  static void Write(
     const AcCmdCRRequestGuildMatchInfoOK& command,
-=======
-    const AcCmdCRHideAge& command,
->>>>>>> 8e121f96
-    SinkStream& stream);
-
-  //! Reader a command from a provided source stream.
-  //! @param command Command.
-  //! @param stream Source stream.
-  static void Read(
-<<<<<<< HEAD
+    SinkStream& stream);
+
+  //! Reader a command from a provided source stream.
+  //! @param command Command.
+  //! @param stream Source stream.
+  static void Read(
     AcCmdCRRequestGuildMatchInfoOK& command,
     SourceStream& stream);
 };
@@ -3670,35 +3774,19 @@
   static Command GetCommand()
   {
     return Command::AcCmdCRUpdateGuildMemberGrade;
-=======
-    AcCmdCRHideAge& command,
-    SourceStream& stream);
-};
-
-struct AcCmdCRHideAgeCancel
-{
-  static Command GetCommand()
-  {
-    return Command::AcCmdCRHideAgeCancel;
->>>>>>> 8e121f96
-  }
-
-  //! Writes the command to a provided sink stream.
-  //! @param command Command.
-  //! @param stream Sink stream.
-  static void Write(
-<<<<<<< HEAD
+  }
+
+  //! Writes the command to a provided sink stream.
+  //! @param command Command.
+  //! @param stream Sink stream.
+  static void Write(
     const AcCmdCRUpdateGuildMemberGrade& command,
-=======
-    const AcCmdCRHideAgeCancel& command,
->>>>>>> 8e121f96
-    SinkStream& stream);
-
-  //! Reader a command from a provided source stream.
-  //! @param command Command.
-  //! @param stream Source stream.
-  static void Read(
-<<<<<<< HEAD
+    SinkStream& stream);
+
+  //! Reader a command from a provided source stream.
+  //! @param command Command.
+  //! @param stream Source stream.
+  static void Read(
     AcCmdCRUpdateGuildMemberGrade& command,
     SourceStream& stream);
 };
@@ -3710,37 +3798,19 @@
   static Command GetCommand()
   {
     return Command::AcCmdCRUpdateGuildMemberGradeCancel;
-=======
-    AcCmdCRHideAgeCancel& command,
-    SourceStream& stream);
-};
-
-struct AcCmdCRHideAgeOK
-{
-  protocol::AcCmdCRHideAge::Option option;
-
-  static Command GetCommand()
-  {
-    return Command::AcCmdCRHideAgeOK;
->>>>>>> 8e121f96
-  }
-
-  //! Writes the command to a provided sink stream.
-  //! @param command Command.
-  //! @param stream Sink stream.
-  static void Write(
-<<<<<<< HEAD
+  }
+
+  //! Writes the command to a provided sink stream.
+  //! @param command Command.
+  //! @param stream Sink stream.
+  static void Write(
     const AcCmdCRUpdateGuildMemberGradeCancel& command,
-=======
-    const AcCmdCRHideAgeOK& command,
->>>>>>> 8e121f96
-    SinkStream& stream);
-
-  //! Reader a command from a provided source stream.
-  //! @param command Command.
-  //! @param stream Source stream.
-  static void Read(
-<<<<<<< HEAD
+    SinkStream& stream);
+
+  //! Reader a command from a provided source stream.
+  //! @param command Command.
+  //! @param stream Source stream.
+  static void Read(
     AcCmdCRUpdateGuildMemberGradeCancel& command,
     SourceStream& stream);
 };
@@ -3778,42 +3848,20 @@
   static Command GetCommand()
   {
     return Command::AcCmdRCUpdateGuildMemberGradeNotify;
-=======
-    AcCmdCRHideAgeOK& command,
-    SourceStream& stream);
-};
-
-struct AcCmdRCHideAgeNotify
-{
-  uint32_t characterUid;
-  protocol::AcCmdCRHideAge::Option option;
-
-  static Command GetCommand()
-  {
-    return Command::AcCmdRCHideAgeNotify;
->>>>>>> 8e121f96
-  }
-
-  //! Writes the command to a provided sink stream.
-  //! @param command Command.
-  //! @param stream Sink stream.
-  static void Write(
-<<<<<<< HEAD
+  }
+
+  //! Writes the command to a provided sink stream.
+  //! @param command Command.
+  //! @param stream Sink stream.
+  static void Write(
     const AcCmdRCUpdateGuildMemberGradeNotify& command,
-=======
-    const AcCmdRCHideAgeNotify& command,
->>>>>>> 8e121f96
-    SinkStream& stream);
-
-  //! Reader a command from a provided source stream.
-  //! @param command Command.
-  //! @param stream Source stream.
-  static void Read(
-<<<<<<< HEAD
+    SinkStream& stream);
+
+  //! Reader a command from a provided source stream.
+  //! @param command Command.
+  //! @param stream Source stream.
+  static void Read(
     AcCmdRCUpdateGuildMemberGradeNotify& command,
-=======
-    AcCmdRCHideAgeNotify& command,
->>>>>>> 8e121f96
     SourceStream& stream);
 };
 

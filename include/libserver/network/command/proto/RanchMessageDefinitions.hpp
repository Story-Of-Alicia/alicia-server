/**
 * Alicia Server - dedicated server software
 * Copyright (C) 2024 Story Of Alicia
 *
 * This program is free software; you can redistribute it and/or modify
 * it under the terms of the GNU General Public License as published by
 * the Free Software Foundation; either version 2 of the License, or
 * (at your option) any later version.
 *
 * This program is distributed in the hope that it will be useful,
 * but WITHOUT ANY WARRANTY; without even the implied warranty of
 * MERCHANTABILITY or FITNESS FOR A PARTICULAR PURPOSE.  See the
 * GNU General Public License for more details.
 *
 * You should have received a copy of the GNU General Public License along
 * with this program; if not, write to the Free Software Foundation, Inc.,
 * 51 Franklin Street, Fifth Floor, Boston, MA 02110-1301 USA.
 **/

#ifndef RANCH_MESSAGE_DEFINES_HPP
#define RANCH_MESSAGE_DEFINES_HPP

#include "CommonStructureDefinitions.hpp"
#include "libserver/network/command/CommandProtocol.hpp"

#include <array>
#include <cstdint>
#include <string>
#include <vector>

namespace server::protocol
{

struct RanchCommandHeartbeat
{
  static Command GetCommand()
  {
    return Command::AcCmdCRHeartbeat;
  }

  //! Writes the command to the provided sink stream.
  //! @param command Command.
  //! @param stream Sink stream.
  static void Write(
    const RanchCommandHeartbeat& command,
    SinkStream& stream);

  //! Reads a command from the provided source stream.
  //! @param command Command.
  //! @param stream Source stream.
  static void Read(
    RanchCommandHeartbeat& command,
    SourceStream& stream);
};

struct AcCmdCREnterRanch
{
  uint32_t characterUid{};
  uint32_t otp{};
  uint32_t rancherUid{};

  static Command GetCommand()
  {
    return Command::AcCmdCREnterRanch;
  }

  //! Writes the command to a provided sink stream.
  //! @param command Command.
  //! @param stream Sink stream.
  static void Write(
    const AcCmdCREnterRanch& command,
    SinkStream& stream);

  //! Reader a command from a provided source stream.
  //! @param command Command.
  //! @param stream Source stream.
  static void Read(
    AcCmdCREnterRanch& command,
    SourceStream& stream);
};

struct AcCmdCREnterRanchOK
{
  uint32_t rancherUid{};
  std::string rancherName{};
  std::string ranchName{};

  //! Horses on the ranch.
  std::vector<RanchHorse> horses{};
  //! Characters on the ranch.
  std::vector<RanchCharacter> characters{};

  uint64_t member6{0};
  uint32_t scramblingConstant{0};
  uint32_t ranchProgress{614090};

  // List size as a byte. Max length 13
  std::vector<Housing> housing{};

  uint8_t horseSlots{5};
  uint32_t member11{};

  enum class Bitset : uint32_t
  {
    IsLocked = 2,
  } bitset{};

  //! Incubator logic:
  //! incubator slots from 0 to 3, 0 = locked, 1 = single, 2 = double, 3 = triple
  //! incubator use count should count down to 0, if broken transform into single incubator
  uint32_t incubatorSlots{0};
  uint32_t incubatorUseCount{0};

  std::array<Egg, 3> incubator;

  League league{};
  uint32_t member17{};

  static Command GetCommand()
  {
    return Command::AcCmdCREnterRanchOK;
  }

  //! Writes the command to a provided sink stream.
  //! @param command Command.
  //! @param stream Sink stream.
  static void Write(
    const AcCmdCREnterRanchOK& command,
    SinkStream& stream);

  //! Reader a command from a provided source stream.
  //! @param command Command.
  //! @param stream Source stream.
  static void Read(
    AcCmdCREnterRanchOK& command,
    SourceStream& stream);
};

struct RanchCommandEnterRanchCancel
{
  static Command GetCommand()
  {
    return Command::AcCmdCREnterRanchCancel;
  }

  //! Writes the command to a provided sink stream.
  //! @param command Command.
  //! @param stream Sink stream.
  static void Write(
    const RanchCommandEnterRanchCancel& command,
    SinkStream& stream);

  //! Reader a command from a provided source stream.
  //! @param command Command.
  //! @param stream Source stream.
  static void Read(
    RanchCommandEnterRanchCancel& command,
    SourceStream& stream);
};

struct RanchCommandEnterRanchNotify
{
  RanchCharacter character{};

  static Command GetCommand()
  {
    return Command::AcCmdCREnterRanchNotify;
  }

  //! Writes the command to a provided sink stream.
  //! @param command Command.
  //! @param stream Sink stream.
  static void Write(
    const RanchCommandEnterRanchNotify& command,
    SinkStream& stream);

  //! Reader a command from a provided source stream.
  //! @param command Command.
  //! @param stream Source stream.
  static void Read(
    RanchCommandEnterRanchNotify& command,
    SourceStream& stream);
};

struct AcCmdCRLeaveRanch
{
  static Command GetCommand()
  {
    return Command::AcCmdCRLeaveRanch;
  }

  //! Writes the command to a provided sink stream.
  //! @param command Command.
  //! @param stream Sink stream.
  static void Write(
    const AcCmdCRLeaveRanch& command,
    SinkStream& stream);

  //! Reader a command from a provided source stream.
  //! @param command Command.
  //! @param stream Source stream.
  static void Read(
    AcCmdCRLeaveRanch& command,
    SourceStream& stream);
};

struct AcCmdCRLeaveRanchOK
{
  static Command GetCommand()
  {
    return Command::AcCmdCRLeaveRanchOK;
  }

  //! Writes the command to a provided sink stream.
  //! @param command Command.
  //! @param stream Sink stream.
  static void Write(
    const AcCmdCRLeaveRanchOK& command,
    SinkStream& stream);

  //! Reader a command from a provided source stream.
  //! @param command Command.
  //! @param stream Source stream.
  static void Read(
    AcCmdCRLeaveRanchOK& command,
    SourceStream& stream);
};

struct AcCmdCRLeaveRanchNotify
{
  uint32_t characterId{}; // Probably

  static Command GetCommand()
  {
    return Command::AcCmdCRLeaveRanchNotify;
  }

  //! Writes the command to a provided sink stream.
  //! @param command Command.
  //! @param stream Sink stream.
  static void Write(
    const AcCmdCRLeaveRanchNotify& command,
    SinkStream& stream);

  //! Reader a command from a provided source stream.
  //! @param command Command.
  //! @param stream Source stream.
  static void Read(
    AcCmdCRLeaveRanchNotify& command,
    SourceStream& stream);
};

struct AcCmdCRRanchChat
{
  std::string message;
  uint8_t unknown{};
  uint8_t unknown2{};

  static Command GetCommand()
  {
    return Command::AcCmdCRRanchChat;
  }

  //! Writes the command to a provided sink stream.
  //! @param command Command.
  //! @param stream Sink stream.
  static void Write(
    const AcCmdCRRanchChat& command,
    SinkStream& stream);

  //! Reader a command from a provided source stream.
  //! @param command Command.
  //! @param stream Source stream.
  static void Read(
    AcCmdCRRanchChat& command,
    SourceStream& stream);
};

struct AcCmdCRRanchChatNotify
{
  std::string author;
  std::string message;
  uint8_t isSystem{};
  uint8_t unknown2{};

  static Command GetCommand()
  {
    return Command::AcCmdCRRanchChatNotify;
  }

  //! Writes the command to a provided sink stream.
  //! @param command Command.
  //! @param stream Sink stream.
  static void Write(
    const AcCmdCRRanchChatNotify& command,
    SinkStream& stream);

  //! Reader a command from a provided source stream.
  //! @param command Command.
  //! @param stream Source stream.
  static void Read(
    AcCmdCRRanchChatNotify& command,
    SourceStream& stream);
};

struct AcCmdCRRanchSnapshot
{
  enum Type : uint8_t
  {
    Full = 0,
    Partial = 1
  };

  struct FullSpatial
  {
    uint16_t ranchIndex{};
    uint32_t time{};
    //! A bitset.
    uint64_t action{};
    uint16_t timer{};
    std::array<std::byte, 12> member4{};
    std::array<std::byte, 16> matrix{};
    float velocityX{};
    float velocityY{};
    float velocityZ{};

    static void Write(const FullSpatial& structure, SinkStream& stream);
    static void Read(FullSpatial& structure, SourceStream& stream);
  };

  struct PartialSpatial
  {
    uint16_t ranchIndex{};
    uint32_t time{};
    //! A bitset.
    uint64_t action{};
    uint16_t timer{};
    std::array<std::byte, 12> member4{};
    std::array<std::byte, 16> matrix{};

    static void Write(const PartialSpatial& structure, SinkStream& stream);
    static void Read(PartialSpatial& structure, SourceStream& stream);
  };

  Type type{};
  FullSpatial full{};
  PartialSpatial partial{};

  static Command GetCommand()
  {
    return Command::AcCmdCRRanchSnapshot;
  }

  //! Writes the command to a provided sink stream.
  //! @param command Command.
  //! @param stream Sink stream.
  static void Write(
    const AcCmdCRRanchSnapshot& command,
    SinkStream& stream);

  //! Reader a command from a provided source stream.
  //! @param command Command.
  //! @param stream Source stream.
  static void Read(
    AcCmdCRRanchSnapshot& command,
    SourceStream& stream);
};

struct RanchCommandRanchSnapshotNotify
{
  uint16_t ranchIndex{};

  AcCmdCRRanchSnapshot::Type type{};
  AcCmdCRRanchSnapshot::FullSpatial full{};
  AcCmdCRRanchSnapshot::PartialSpatial partial{};

  static Command GetCommand()
  {
    return Command::AcCmdCRRanchSnapshotNotify;
  }

  //! Writes the command to a provided sink stream.
  //! @param command Command.
  //! @param stream Sink stream.
  static void Write(
    const RanchCommandRanchSnapshotNotify& command,
    SinkStream& stream);

  //! Reader a command from a provided source stream.
  //! @param command Command.
  //! @param stream Source stream.
  static void Read(
    RanchCommandRanchSnapshotNotify& command,
    SourceStream& stream);
};

struct AcCmdCREnterBreedingMarket
{
  static Command GetCommand()
  {
    return Command::AcCmdCREnterBreedingMarket;
  }

  //! Writes the command to a provided sink stream.
  //! @param command Command.
  //! @param stream Sink stream.
  static void Write(
    const AcCmdCREnterBreedingMarket& command,
    SinkStream& stream);

  //! Reader a command from a provided source stream.
  //! @param command Command.
  //! @param stream Source stream.
  static void Read(
    AcCmdCREnterBreedingMarket& command,
    SourceStream& stream);
};

struct RanchCommandEnterBreedingMarketOK
{
  struct Stallion
  {
    uint32_t uid{};
    uint32_t tid{};
    // Counts of successful breeds (>:o) in succession.
    uint8_t combo{};
    uint32_t unk1{};

    uint8_t unk2{};
    // Basically weighted score of number of ancestors that share the same coat as the horse.
    // Ancestors of first generation add two points to lineage,
    // ancestors of the second generation add one point to the lineage,
    // while the horse itself adds 1.
    uint8_t lineage{};
  };

  //! Max 10 elements.
  std::vector<Stallion> stallions{};

  static Command GetCommand()
  {
    return Command::AcCmdCREnterBreedingMarketOK;
  }

  //! Writes the command to a provided sink stream.
  //! @param command Command.
  //! @param stream Sink stream.
  static void Write(
    const RanchCommandEnterBreedingMarketOK& command,
    SinkStream& stream);

  //! Reader a command from a provided source stream.
  //! @param command Command.
  //! @param stream Source stream.
  static void Read(
    RanchCommandEnterBreedingMarketOK& command,
    SourceStream& stream);
};

struct RanchCommandEnterBreedingMarketCancel
{
  static Command GetCommand()
  {
    return Command::AcCmdCREnterBreedingMarketCancel;
  }

  //! Writes the command to a provided sink stream.
  //! @param command Command.
  //! @param stream Sink stream.
  static void Write(
    const RanchCommandEnterBreedingMarketCancel& command,
    SinkStream& stream);

  //! Reader a command from a provided source stream.
  //! @param command Command.
  //! @param stream Source stream.
  static void Read(
    RanchCommandEnterBreedingMarketCancel& command,
    SourceStream& stream);
};

struct RanchCommandLeaveBreedingMarket
{
  static Command GetCommand()
  {
    return Command::AcCmdCRLeaveBreedingMarket;
  }

  //! Writes the command to a provided sink stream.
  //! @param command Command.
  //! @param stream Sink stream.
  static void Write(
    const RanchCommandLeaveBreedingMarket& command,
    SinkStream& stream);

  //! Reader a command from a provided source stream.
  //! @param command Command.
  //! @param stream Source stream.
  static void Read(
    RanchCommandLeaveBreedingMarket& command,
    SourceStream& stream);
};

struct AcCmdCRSearchStallion
{
  uint32_t unk0{};
  uint8_t unk1{};
  uint8_t unk2{};
  uint8_t unk3{};
  uint8_t unk4{};
  uint8_t unk5{};
  uint8_t unk6{};
  uint8_t unk7{};
  uint8_t unk8{};

  // Nested list size specified with a uint8_t. Max size 3
  std::array<std::vector<uint32_t>, 3> unk9{};

  uint8_t unk10{};

  static Command GetCommand()
  {
    return Command::AcCmdCRSearchStallion;
  }

  //! Writes the command to the provided sink stream.
  //! @param command Command.
  //! @param stream Sink stream.
  static void Write(
    const AcCmdCRSearchStallion& command,
    SinkStream& stream);

  //! Reads a command from the provided source stream.
  //! @param command Command.
  //! @param stream Source stream.
  static void Read(
    AcCmdCRSearchStallion& command,
    SourceStream& stream);
};

struct RanchCommandSearchStallionOK
{
  // Possibly some paging values?
  // For example, current page/number of pages
  uint32_t unk0{};
  uint32_t unk1{};

  struct Stallion
  {
    std::string member1{};
    uint32_t uid{};
    uint32_t tid{};
    std::string name{};
    uint8_t grade{};
    uint8_t chance{};
    uint32_t matePrice{};
    uint32_t unk7{};
    // 1304
    uint32_t expiresAt{};
    Horse::Stats stats{};
    Horse::Parts parts{};
    Horse::Appearance appearance{};
    uint8_t unk11{};
    uint8_t lineage{};
  };

  // List size specified with a uint8_t. Max size 10
  std::vector<Stallion> stallions{};

  static Command GetCommand()
  {
    return Command::AcCmdCRSearchStallionOK;
  }

  //! Writes the command to the provided sink stream.
  //! @param command Command.
  //! @param stream Sink stream.
  static void Write(
    const RanchCommandSearchStallionOK& command,
    SinkStream& stream);

  //! Reads a command from the provided source stream.
  //! @param command Command.
  //! @param stream Source stream.
  static void Read(
    RanchCommandSearchStallionOK& command,
    SourceStream& stream);
};

struct RanchCommandSearchStallionCancel
{
  static Command GetCommand()
  {
    return Command::AcCmdCRSearchStallionCancel;
  }

  //! Writes the command to the provided sink stream.
  //! @param command Command.
  //! @param stream Sink stream.
  static void Write(
    const RanchCommandSearchStallionCancel& command,
    SinkStream& stream);

  //! Reads a command from the provided source stream.
  //! @param command Command.
  //! @param stream Source stream.
  static void Read(
    RanchCommandSearchStallionCancel& command,
    SourceStream& stream);
};

struct AcCmdCRRegisterStallion
{
  uint32_t horseUid{};
  uint32_t carrots{};

  static Command GetCommand()
  {
    return Command::AcCmdCRRegisterStallion;
  }

  //! Writes the command to the provided sink stream.
  //! @param command Command.
  //! @param stream Sink stream.
  static void Write(
    const AcCmdCRRegisterStallion& command,
    SinkStream& stream);

  //! Reads a command from the provided source stream.
  //! @param command Command.
  //! @param stream Source stream.
  static void Read(
    AcCmdCRRegisterStallion& command,
    SourceStream& stream);
};

struct AcCmdCRRegisterStallionOK
{
  uint32_t horseUid{};

  static Command GetCommand()
  {
    return Command::AcCmdCRRegisterStallionOK;
  }

  //! Writes the command to the provided sink stream.
  //! @param command Command.
  //! @param stream Sink stream.
  static void Write(
    const AcCmdCRRegisterStallionOK& command,
    SinkStream& stream);

  //! Reads a command from the provided source stream.
  //! @param command Command.
  //! @param stream Source stream.
  static void Read(
    AcCmdCRRegisterStallionOK& command,
    SourceStream& stream);
};

struct RanchCommandRegisterStallionCancel
{
  static Command GetCommand()
  {
    return Command::AcCmdCRRegisterStallionCancel;
  }

  //! Writes the command to the provided sink stream.
  //! @param command Command.
  //! @param stream Sink stream.
  static void Write(
    const RanchCommandRegisterStallionCancel& command,
    SinkStream& stream);

  //! Reads a command from the provided source stream.
  //! @param command Command.
  //! @param stream Source stream.
  static void Read(
    RanchCommandRegisterStallionCancel& command,
    SourceStream& stream);
};

struct AcCmdCRUnregisterStallion
{
  uint32_t horseUid{};

  static Command GetCommand()
  {
    return Command::AcCmdCRUnregisterStallion;
  }

  //! Writes the command to the provided sink stream.
  //! @param command Command.
  //! @param stream Sink stream.
  static void Write(
    const AcCmdCRUnregisterStallion& command,
    SinkStream& stream);

  //! Reads a command from the provided source stream.
  //! @param command Command.
  //! @param stream Source stream.
  static void Read(
    AcCmdCRUnregisterStallion& command,
    SourceStream& stream);
};

struct AcCmdCRUnregisterStallionOK
{
  static Command GetCommand()
  {
    return Command::AcCmdCRUnregisterStallionOK;
  }

  //! Writes the command to the provided sink stream.
  //! @param command Command.
  //! @param stream Sink stream.
  static void Write(
    const AcCmdCRUnregisterStallionOK& command,
    SinkStream& stream);

  //! Reads a command from the provided source stream.
  //! @param command Command.
  //! @param stream Source stream.
  static void Read(
    AcCmdCRUnregisterStallionOK& command,
    SourceStream& stream);
};

struct RanchCommandUnregisterStallionCancel
{
  static Command GetCommand()
  {
    return Command::AcCmdCRUnregisterStallionCancel;
  }

  //! Writes the command to the provided sink stream.
  //! @param command Command.
  //! @param stream Sink stream.
  static void Write(
    const RanchCommandUnregisterStallionCancel& command,
    SinkStream& stream);

  //! Reads a command from the provided source stream.
  //! @param command Command.
  //! @param stream Source stream.
  static void Read(
    RanchCommandUnregisterStallionCancel& command,
    SourceStream& stream);
};

struct AcCmdCRUnregisterStallionEstimateInfo
{
  uint32_t horseUid{};

  static Command GetCommand()
  {
    return Command::AcCmdCRUnregisterStallionEstimateInfo;
  }

  //! Writes the command to the provided sink stream.
  //! @param command Command.
  //! @param stream Sink stream.
  static void Write(
    const AcCmdCRUnregisterStallionEstimateInfo& command,
    SinkStream& stream);

  //! Reads a command from the provided source stream.
  //! @param command Command.
  //! @param stream Source stream.
  static void Read(
    AcCmdCRUnregisterStallionEstimateInfo& command,
    SourceStream& stream);
};

struct AcCmdCRUnregisterStallionEstimateInfoOK
{
  uint32_t member1{};
  //! A count of times the stallion mated.
  uint32_t timesMated{};
  //! An amount of carrots collected for mating.
  uint32_t matingCompensation{};
  uint32_t member4{};
  //! A price for mating.
  uint32_t matingPrice{};

  static Command GetCommand()
  {
    return Command::AcCmdCRUnregisterStallionEstimateInfoOK;
  }

  //! Writes the command to the provided sink stream.
  //! @param command Command.
  //! @param stream Sink stream.
  static void Write(
    const AcCmdCRUnregisterStallionEstimateInfoOK& command,
    SinkStream& stream);

  //! Reads a command from the provided source stream.
  //! @param command Command.
  //! @param stream Source stream.
  static void Read(
    AcCmdCRUnregisterStallionEstimateInfoOK& command,
    SourceStream& stream);
};

struct AcCmdCRUnregisterStallionEstimateInfoCancel
{
  static Command GetCommand()
  {
    return Command::AcCmdCRUnregisterStallionEstimateInfoCancel;
  }

  //! Writes the command to the provided sink stream.
  //! @param command Command.
  //! @param stream Sink stream.
  static void Write(
    const AcCmdCRUnregisterStallionEstimateInfoCancel& command,
    SinkStream& stream);

  //! Reads a command from the provided source stream.
  //! @param command Command.
  //! @param stream Source stream.
  static void Read(
    AcCmdCRUnregisterStallionEstimateInfoCancel& command,
    SourceStream& stream);
};

struct AcCmdCRUpdateEquipmentNotify
{
  uint32_t characterUid{};
  std::vector<Item> characterEquipment;
  std::vector<Item> mountEquipment;
  Horse mount{};

  static Command GetCommand()
  {
    return Command::AcCmdCRUpdateEquipmentNotify;
  }

  //! Writes the command to a provided sink stream.
  //! @param command Command.
  //! @param stream Sink stream.
  static void Write(
    const AcCmdCRUpdateEquipmentNotify& command,
    SinkStream& stream);

  //! Reader a command from a provided source stream.
  //! @param command Command.
  //! @param stream Source stream.
  static void Read(
    AcCmdCRUpdateEquipmentNotify& command,
    SourceStream& stream);
};

struct AcCmdCRRecoverMount
{
  uint32_t horseUid{};

  static Command GetCommand()
  {
    return Command::AcCmdCRRecoverMount;
  }

  //! Writes the command to a provided sink stream.
  //! @param command Command.
  //! @param stream Sink stream.
  static void Write(
    const AcCmdCRRecoverMount& command,
    SinkStream& stream);

  //! Reader a command from a provided source stream.
  //! @param command Command.
  //! @param stream Source stream.
  static void Read(
    AcCmdCRRecoverMount& command,
    SourceStream& stream);
};

struct AcCmdCRRecoverMountOK
{
  uint32_t horseUid{};
  uint16_t stamina{};
  uint32_t updatedCarrots{};

  static Command GetCommand()
  {
    return Command::AcCmdCRRecoverMountOK;
  }

  //! Writes the command to a provided sink stream.
  //! @param command Command.
  //! @param stream Sink stream.
  static void Write(
    const AcCmdCRRecoverMountOK& command,
    SinkStream& stream);

  //! Reader a command from a provided source stream.
  //! @param command Command.
  //! @param stream Source stream.
  static void Read(
    AcCmdCRRecoverMountOK& command,
    SourceStream& stream);
};

struct AcCmdCRRecoverMountCancel
{
  uint32_t horseUid{};

  static Command GetCommand()
  {
    return Command::AcCmdCRRecoverMountCancel;
  }

  //! Writes the command to a provided sink stream.
  //! @param command Command.
  //! @param stream Sink stream.
  static void Write(
    const AcCmdCRRecoverMountCancel& command,
    SinkStream& stream);

  //! Reader a command from a provided source stream.
  //! @param command Command.
  //! @param stream Source stream.
  static void Read(
    AcCmdCRRecoverMountCancel& command,
    SourceStream& stream);
};

struct AcCmdCRStatusPointApply
{
  uint32_t horseUid{};
  Horse::Stats stats{};

  static Command GetCommand()
  {
    return Command::AcCmdCRStatusPointApply;
  }

  //! Writes the command to a provided sink stream.
  //! @param command Command.
  //! @param stream Sink stream.
  static void Write(
    const AcCmdCRStatusPointApply& command,
    SinkStream& stream);

  //! Reader a command from a provided source stream.
  //! @param command Command.
  //! @param stream Source stream.
  static void Read(
    AcCmdCRStatusPointApply& command,
    SourceStream& stream);
};

struct AcCmdCRStatusPointApplyOK
{
  static Command GetCommand()
  {
    return Command::AcCmdCRStatusPointApplyOK;
  }

  //! Writes the command to a provided sink stream.
  //! @param command Command.
  //! @param stream Sink stream.
  static void Write(
    const AcCmdCRStatusPointApplyOK& command,
    SinkStream& stream);

  //! Reader a command from a provided source stream.
  //! @param command Command.
  //! @param stream Source stream.
  static void Read(
    AcCmdCRStatusPointApplyOK& command,
    SourceStream& stream);
};

struct AcCmdCRStatusPointApplyCancel
{
  static Command GetCommand()
  {
    return Command::AcCmdCRStatusPointApplyCancel;
  }

  //! Writes the command to a provided sink stream.
  //! @param command Command.
  //! @param stream Sink stream.
  static void Write(
    const AcCmdCRStatusPointApplyCancel& command,
    SinkStream& stream);

  //! Reader a command from a provided source stream.
  //! @param command Command.
  //! @param stream Source stream.
  static void Read(
    AcCmdCRStatusPointApplyCancel& command,
    SourceStream& stream);
};

struct AcCmdCRTryBreeding
{
  uint32_t mareUid{};
  uint32_t stallionUid{};

  static Command GetCommand()
  {
    return Command::AcCmdCRTryBreeding;
  }

  //! Writes the command to a provided sink stream.
  //! @param command Command.
  //! @param stream Sink stream.
  static void Write(
    const AcCmdCRTryBreeding& command,
    SinkStream& stream);

  //! Reader a command from a provided source stream.
  //! @param command Command.
  //! @param stream Source stream.
  static void Read(
    AcCmdCRTryBreeding& command,
    SourceStream& stream);
};

struct RanchCommandTryBreedingOK
{
  uint32_t uid{};
  uint32_t tid{};
  uint32_t val{};
  uint32_t count{};

  uint8_t unk0{};

  Horse::Parts parts{};
  Horse::Appearance appearance{};
  Horse::Stats stats{};

  uint32_t unk1{};
  uint8_t unk2{};
  uint8_t unk3{};
  uint8_t unk4{};
  uint8_t unk5{};
  uint8_t unk6{};
  uint8_t unk7{};
  uint8_t unk8{};
  uint16_t unk9{};
  uint8_t unk10{};

  static Command GetCommand()
  {
    return Command::AcCmdCRTryBreedingOK;
  }

  //! Writes the command to a provided sink stream.
  //! @param command Command.
  //! @param stream Sink stream.
  static void Write(
    const RanchCommandTryBreedingOK& command,
    SinkStream& stream);

  //! Reader a command from a provided source stream.
  //! @param command Command.
  //! @param stream Source stream.
  static void Read(
    RanchCommandTryBreedingOK& command,
    SourceStream& stream);
};

struct RanchCommandTryBreedingCancel
{
  uint8_t unk0{};
  uint32_t unk1{};
  uint8_t unk2{};
  uint8_t unk3{};
  uint8_t unk4{};
  uint8_t unk5{};

  static Command GetCommand()
  {
    return Command::AcCmdCRTryBreedingCancel;
  }

  //! Writes the command to a provided sink stream.
  //! @param command Command.
  //! @param stream Sink stream.
  static void Write(
    const RanchCommandTryBreedingCancel& command,
    SinkStream& stream);

  //! Reader a command from a provided source stream.
  //! @param command Command.
  //! @param stream Source stream.
  static void Read(
    RanchCommandTryBreedingCancel& command,
    SourceStream& stream);
};

struct AcCmdCRBreedingAbandon
{
  uint32_t horseUid{};

  static Command GetCommand()
  {
    return Command::AcCmdCRBreedingAbandon;
  }

  //! Writes the command to a provided sink stream.
  //! @param command Command.
  //! @param stream Sink stream.
  static void Write(
    const AcCmdCRBreedingAbandon& command,
    SinkStream& stream);

  //! Reader a command from a provided source stream.
  //! @param command Command.
  //! @param stream Source stream.
  static void Read(
    AcCmdCRBreedingAbandon& command,
    SourceStream& stream);
};

struct RanchCommandBreedingAbandonOK
{
  static Command GetCommand()
  {
    return Command::AcCmdCRBreedingAbandonOK;
  }

  //! Writes the command to a provided sink stream.
  //! @param command Command.
  //! @param stream Sink stream.
  static void Write(
    const AcCmdCRBreedingAbandon& command,
    SinkStream& stream);

  //! Reader a command from a provided source stream.
  //! @param command Command.
  //! @param stream Source stream.
  static void Read(
    AcCmdCRBreedingAbandon& command,
    SourceStream& stream);
};

struct RanchCommandBreedingAbandonCancel
{
  static Command GetCommand()
  {
    return Command::AcCmdCRBreedingAbandonCancel;
  }

  //! Writes the command to a provided sink stream.
  //! @param command Command.
  //! @param stream Sink stream.
  static void Write(
    const AcCmdCRBreedingAbandon& command,
    SinkStream& stream);

  //! Reader a command from a provided source stream.
  //! @param command Command.
  //! @param stream Source stream.
  static void Read(
    AcCmdCRBreedingAbandon& command,
    SourceStream& stream);
};

struct RanchCommandAchievementUpdateProperty
{
  //! 75 - level up
  //! Table `Achievements`
  uint16_t achievementEvent{};
  uint16_t member2{};

  static Command GetCommand()
  {
    return Command::AcCmdCRAchievementUpdateProperty;
  }

  //! Writes the command to a provided sink stream.
  //! @param command Command.
  //! @param stream Sink stream.
  static void Write(
    const RanchCommandAchievementUpdateProperty& command,
    SinkStream& stream);

  //! Reader a command from a provided source stream.
  //! @param command Command.
  //! @param stream Source stream.
  static void Read(
    RanchCommandAchievementUpdateProperty& command,
    SourceStream& stream);
};

struct RanchCommandBreedingWishlist
{
  static Command GetCommand()
  {
    return Command::AcCmdCRBreedingWishlist;
  }

  //! Writes the command to a provided sink stream.
  //! @param command Command.
  //! @param stream Sink stream.
  static void Write(
    const RanchCommandBreedingWishlist& command,
    SinkStream& stream);

  //! Reader a command from a provided source stream.
  //! @param command Command.
  //! @param stream Source stream.
  static void Read(
    RanchCommandBreedingWishlist& command,
    SourceStream& stream);
};

struct RanchCommandBreedingWishlistOK
{
  struct WishlistElement
  {
    std::string unk0{};
    uint32_t uid{};
    uint32_t tid{};
    uint8_t unk1{};
    std::string unk2{};
    uint8_t unk3{};
    uint32_t unk4{};
    uint32_t unk5{};
    uint32_t unk6{};
    uint32_t unk7{};
    uint32_t unk8{};
    Horse::Stats stats{};
    Horse::Parts parts{};
    Horse::Appearance appearance{};
    uint8_t unk9{};
    uint8_t unk10{};
    uint8_t unk11{};
  };

  // List length specified with a uint8_t, max size 8
  std::vector<WishlistElement> wishlist{};

  static Command GetCommand()
  {
    return Command::AcCmdCRBreedingWishlistOK;
  }

  //! Writes the command to a provided sink stream.
  //! @param command Command.
  //! @param stream Sink stream.
  static void Write(
    const RanchCommandBreedingWishlistOK& command,
    SinkStream& stream);

  //! Reader a command from a provided source stream.
  //! @param command Command.
  //! @param stream Source stream.
  static void Read(
    RanchCommandBreedingWishlistOK& command,
    SourceStream& stream);
};

struct RanchCommandBreedingWishlistCancel
{
  static Command GetCommand()
  {
    return Command::AcCmdCRBreedingWishlistCancel;
  }

  //! Writes the command to a provided sink stream.
  //! @param command Command.
  //! @param stream Sink stream.
  static void Write(
    const RanchCommandBreedingWishlistCancel& command,
    SinkStream& stream);

  //! Reader a command from a provided source stream.
  //! @param command Command.
  //! @param stream Source stream.
  static void Read(
    RanchCommandBreedingWishlistCancel& command,
    SourceStream& stream);
};

struct AcCmdCRRanchCmdAction
{
  uint16_t unk0{};
  std::vector<uint8_t> snapshot{};

  static Command GetCommand()
  {
    return Command::AcCmdCRRanchCmdAction;
  }

  //! Writes the command to a provided sink stream.
  //! @param command Command.
  //! @param stream Sink stream.
  static void Write(
    const AcCmdCRRanchCmdAction& command,
    SinkStream& stream);

  //! Reader a command from a provided source stream.
  //! @param command Command.
  //! @param stream Source stream.
  static void Read(
    AcCmdCRRanchCmdAction& command,
    SourceStream& stream);
};

struct RanchCommandRanchCmdActionNotify
{
  uint16_t unk0{};
  uint16_t unk1{};
  uint8_t unk2{};

  static Command GetCommand()
  {
    return Command::AcCmdCRRanchCmdActionNotify;
  }

  //! Writes the command to a provided sink stream.
  //! @param command Command.
  //! @param stream Sink stream.
  static void Write(
    const RanchCommandRanchCmdActionNotify& command,
    SinkStream& stream);

  //! Reader a command from a provided source stream.
  //! @param command Command.
  //! @param stream Source stream.
  static void Read(
    RanchCommandRanchCmdActionNotify& command,
    SourceStream& stream);
};

struct RanchCommandRanchStuff
{
  uint32_t eventId{};
  int32_t value{};

  static Command GetCommand()
  {
    return Command::AcCmdCRRanchStuff;
  }

  //! Writes the command to the provided sink stream.
  //! @param command Command.
  //! @param stream Sink stream.
  static void Write(
    const RanchCommandRanchStuff& command,
    SinkStream& stream);

  //! Reads a command from the provided source stream.
  //! @param command Command.
  //! @param stream Source stream.
  static void Read(
    RanchCommandRanchStuff& command,
    SourceStream& stream);
};

struct RanchCommandRanchStuffOK
{
  uint32_t eventId{};
  int32_t moneyIncrement{};
  int32_t totalMoney{};

  static Command GetCommand()
  {
    return Command::AcCmdCRRanchStuffOK;
  }

  //! Writes the command to the provided sink stream.
  //! @param command Command.
  //! @param stream Sink stream.
  static void Write(
    const RanchCommandRanchStuffOK& command,
    SinkStream& stream);

  //! Reads a command from the provided source stream.
  //! @param command Command.
  //! @param stream Source stream.
  static void Read(
    RanchCommandRanchStuffOK& command,
    SourceStream& stream);
};

struct RanchCommandUpdateBusyState
{
  uint8_t busyState{};

  static Command GetCommand()
  {
    return Command::AcCmdCRUpdateBusyState;
  }

  //! Writes the command to a provided sink stream.
  //! @param command Command.
  //! @param stream Sink stream.
  static void Write(
    const RanchCommandUpdateBusyState& command,
    SinkStream& stream);

  //! Reader a command from a provided source stream.
  //! @param command Command.
  //! @param stream Source stream.
  static void Read(
    RanchCommandUpdateBusyState& command,
    SourceStream& stream);
};

struct RanchCommandUpdateBusyStateNotify
{
  uint32_t characterUid{};
  uint8_t busyState{};

  static Command GetCommand()
  {
    return Command::AcCmdCRUpdateBusyStateNotify;
  }

  //! Writes the command to a provided sink stream.
  //! @param command Command.
  //! @param stream Sink stream.
  static void Write(
    const RanchCommandUpdateBusyStateNotify& command,
    SinkStream& stream);

  //! Reader a command from a provided source stream.
  //! @param command Command.
  //! @param stream Source stream.
  static void Read(
    RanchCommandUpdateBusyStateNotify& command,
    SourceStream& stream);
};

//! Serverbound get messenger info command.
struct RanchCommandUpdateMountNickname
{
  uint32_t horseUid{};
  std::string name{};
  uint32_t unk1{};

  static Command GetCommand()
  {
    return Command::AcCmdCRUpdateMountNickname;
  }

  //! Writes the command to a provided sink stream.
  //! @param command Command.
  //! @param stream Sink stream.
  static void Write(
    const RanchCommandUpdateMountNickname& command,
    SinkStream& stream);

  //! Reader a command from a provided source stream.
  //! @param command Command.
  //! @param stream Source stream.
  static void Read(
    RanchCommandUpdateMountNickname& command,
    SourceStream& stream);
};

//! Clientbound get messenger info response.
struct RanchCommandUpdateMountNicknameOK
{
  uint32_t horseUid{};
  std::string nickname{};
  uint32_t unk1{};
  uint32_t unk2{};

  static Command GetCommand()
  {
    return Command::AcCmdCRUpdateMountNicknameOK;
  }

  //! Writes the command to a provided sink stream.
  //! @param command Command.
  //! @param stream Sink stream.
  static void Write(
    const RanchCommandUpdateMountNicknameOK& command,
    SinkStream& stream);

  //! Reader a command from a provided source stream.
  //! @param command Command.
  //! @param stream Source stream.
  static void Read(
    RanchCommandUpdateMountNicknameOK& command,
    SourceStream& stream);
};

//! Serverbound get messenger info command.
struct RanchCommandUpdateMountNicknameCancel
{
  uint8_t unk0{};

  static Command GetCommand()
  {
    return Command::AcCmdCRUpdateMountNicknameCancel;
  }

  //! Writes the command to a provided sink stream.
  //! @param command Command.
  //! @param stream Sink stream.
  static void Write(
    const RanchCommandUpdateMountNicknameCancel& command,
    SinkStream& stream);

  //! Reader a command from a provided source stream.
  //! @param command Command.
  //! @param stream Source stream.
  static void Read(
    RanchCommandUpdateMountNicknameCancel& command,
    SourceStream& stream);
};

struct AcCmdRCUpdateMountInfoNotify
{
  enum class Action
  {
    Default = 0,
    UpdateConditionAndName = 4,
    SetMountStateAndBreedData = 5,
    SomeItemManip0 = 9,
    SomeItemManip1 = 10,
    SomeItemManip2 = 12,
    SomeItemManip3 = 13,
  };

  Action action{Action::UpdateConditionAndName};
  uint8_t member1{};
  Horse horse{};

  static Command GetCommand()
  {
    return Command::AcCmdRCUpdateMountInfoNotify;
  }

  //! Writes the command to a provided sink stream.
  //! @param command Command.
  //! @param stream Sink stream.
  static void Write(
    const AcCmdRCUpdateMountInfoNotify& command,
    SinkStream& stream);

  //! Reader a command from a provided source stream.
  //! @param command Command.
  //! @param stream Source stream.
  static void Read(
    AcCmdRCUpdateMountInfoNotify& command,
    SourceStream& stream);
};

struct AcCmdCRRequestStorage
{
  enum class Category : uint8_t
  {
    Purchases,
    Gifts
  };

  Category category{};
  uint16_t page{};

  static Command GetCommand()
  {
    return Command::AcCmdCRRequestStorage;
  }

  //! Writes the command to a provided sink stream.
  //! @param command Command.
  //! @param stream Sink stream.
  static void Write(
    const AcCmdCRRequestStorage& command,
    SinkStream& stream);

  //! Reader a command from a provided source stream.
  //! @param command Command.
  //! @param stream Source stream.
  static void Read(
    AcCmdCRRequestStorage& command,
    SourceStream& stream);
};

struct AcCmdCRRequestStorageOK
{
  AcCmdCRRequestStorage::Category category{};
  uint16_t page{};
  // First bit indicates whether there's new items
  // in the storage. Other bits somehow indicate the page count.
  uint16_t pageCountAndNotification{};

  //! Max 33 elements.
  std::vector<StoredItem> storedItems{};

  static Command GetCommand()
  {
    return Command::AcCmdCRRequestStorageOK;
  }

  //! Writes the command to a provided sink stream.
  //! @param command Command.
  //! @param stream Sink stream.
  static void Write(
    const AcCmdCRRequestStorageOK& command,
    SinkStream& stream);

  //! Reader a command from a provided source stream.
  //! @param command Command.
  //! @param stream Source stream.
  static void Read(
    AcCmdCRRequestStorageOK& command,
    SourceStream& stream);
};

struct AcCmdCRRequestStorageCancel
{
  AcCmdCRRequestStorage category{};
  uint8_t val1{};

  static Command GetCommand()
  {
    return Command::AcCmdCRRequestStorageCancel;
  }

  //! Writes the command to a provided sink stream.
  //! @param command Command.
  //! @param stream Sink stream.
  static void Write(
    const AcCmdCRRequestStorageCancel& command,
    SinkStream& stream);

  //! Reader a command from a provided source stream.
  //! @param command Command.
  //! @param stream Source stream.
  static void Read(
    AcCmdCRRequestStorageCancel& command,
    SourceStream& stream);
};

struct AcCmdCRGetItemFromStorage
{
  uint32_t storedItemUid{};

  static Command GetCommand()
  {
    return Command::AcCmdCRGetItemFromStorage;
  }

  //! Writes the command to a provided sink stream.
  //! @param command Command.
  //! @param stream Sink stream.
  static void Write(
    const AcCmdCRGetItemFromStorage& command,
    SinkStream& stream);

  //! Reader a command from a provided source stream.
  //! @param command Command.
  //! @param stream Source stream.
  static void Read(
    AcCmdCRGetItemFromStorage& command,
    SourceStream& stream);
};

struct AcCmdCRGetItemFromStorageOK
{
  uint32_t storageItemUid{};
  std::vector<Item> items{};
  //! Updates carrots as displayed on game client
  uint32_t updatedCarrots{};

  static Command GetCommand()
  {
    return Command::AcCmdCRGetItemFromStorageOK;
  }

  //! Writes the command to a provided sink stream.
  //! @param command Command.
  //! @param stream Sink stream.
  static void Write(
    const AcCmdCRGetItemFromStorageOK& command,
    SinkStream& stream);

  //! Reader a command from a provided source stream.
  //! @param command Command.
  //! @param stream Source stream.
  static void Read(
    AcCmdCRGetItemFromStorageOK& command,
    SourceStream& stream);
};

struct AcCmdCRGetItemFromStorageCancel
{
  uint32_t storedItemUid{};
  uint8_t status{};

  static Command GetCommand()
  {
    return Command::AcCmdCRGetItemFromStorageCancel;
  }

  //! Writes the command to a provided sink stream.
  //! @param command Command.
  //! @param stream Sink stream.
  static void Write(
    const AcCmdCRGetItemFromStorageCancel& command,
    SinkStream& stream);

  //! Reader a command from a provided source stream.
  //! @param command Command.
  //! @param stream Source stream.
  static void Read(
    AcCmdCRGetItemFromStorageCancel& command,
    SourceStream& stream);
};

struct RanchCommandCheckStorageItem
{
  uint32_t storedItemUid{};

  //! Writes the command to a provided sink stream.
  //! @param command Command.
  //! @param stream Sink stream.
  static void Write(
    const AcCmdCRGetItemFromStorage& command,
    SinkStream& stream);

  //! Reader a command from a provided source stream.
  //! @param command Command.
  //! @param stream Source stream.
  static void Read(
    AcCmdCRGetItemFromStorage& command,
    SourceStream& stream);
};

struct RanchCommandRequestNpcDressList
{
  uint32_t unk0{}; // NPC ID?

  static Command GetCommand()
  {
    return Command::AcCmdCRRequestNpcDressList;
  }

  //! Writes the command to a provided sink stream.
  //! @param command Command.
  //! @param stream Sink stream.
  static void Write(
    const RanchCommandRequestNpcDressList& command,
    SinkStream& stream);

  //! Reader a command from a provided source stream.
  //! @param command Command.
  //! @param stream Source stream.
  static void Read(
    RanchCommandRequestNpcDressList& command,
    SourceStream& stream);
};

struct RanchCommandRequestNpcDressListOK
{
  uint32_t unk0{}; // NPC ID?

  // List size specified with a uint8_t. Max size 10
  std::vector<Item> dressList{};

  static Command GetCommand()
  {
    return Command::AcCmdCRRequestNpcDressListOK;
  }

  //! Writes the command to a provided sink stream.
  //! @param command Command.
  //! @param stream Sink stream.
  static void Write(
    const RanchCommandRequestNpcDressListOK& command,
    SinkStream& stream);

  //! Reader a command from a provided source stream.
  //! @param command Command.
  //! @param stream Source stream.
  static void Read(
    RanchCommandRequestNpcDressListOK& command,
    SourceStream& stream);
};

struct RanchCommandRequestNpcDressListCancel
{
  static Command GetCommand()
  {
    return Command::AcCmdCRRequestNpcDressListCancel;
  }

  //! Writes the command to a provided sink stream.
  //! @param command Command.
  //! @param stream Sink stream.
  static void Write(
    const RanchCommandRequestNpcDressListCancel& command,
    SinkStream& stream);

  //! Reader a command from a provided source stream.
  //! @param command Command.
  //! @param stream Source stream.
  static void Read(
    RanchCommandRequestNpcDressListCancel& command,
    SourceStream& stream);
};

struct AcCmdCRWearEquipment
{
  uint32_t equipmentUid{};
  uint8_t member{};

  static Command GetCommand()
  {
    return Command::AcCmdCRWearEquipment;
  }

  //! Writes the command to a provided sink stream.
  //! @param command Command.
  //! @param stream Sink stream.
  static void Write(
    const AcCmdCRWearEquipment& command,
    SinkStream& stream);

  //! Reader a command from a provided source stream.
  //! @param command Command.
  //! @param stream Source stream.
  static void Read(
    AcCmdCRWearEquipment& command,
    SourceStream& stream);
};

struct AcCmdCRWearEquipmentOK
{
  uint32_t itemUid{};
  uint8_t member{};

  static Command GetCommand()
  {
    return Command::AcCmdCRWearEquipmentOK;
  }

  //! Writes the command to a provided sink stream.
  //! @param command Command.
  //! @param stream Sink stream.
  static void Write(
    const AcCmdCRWearEquipmentOK& command,
    SinkStream& stream);

  //! Reader a command from a provided source stream.
  //! @param command Command.
  //! @param stream Source stream.
  static void Read(
    AcCmdCRWearEquipmentOK& command,
    SourceStream& stream);
};

struct AcCmdCRWearEquipmentCancel
{
  uint32_t itemUid{};
  uint8_t member{};

  static Command GetCommand()
  {
    return Command::AcCmdCRWearEquipmentCancel;
  }

  //! Writes the command to a provided sink stream.
  //! @param command Command.
  //! @param stream Sink stream.
  static void Write(
    const AcCmdCRWearEquipmentCancel& command,
    SinkStream& stream);

  //! Reader a command from a provided source stream.
  //! @param command Command.
  //! @param stream Source stream.
  static void Read(
    AcCmdCRWearEquipmentCancel& command,
    SourceStream& stream);
};

struct AcCmdCRRemoveEquipment
{
  uint32_t itemUid{};

  static Command GetCommand()
  {
    return Command::AcCmdCRRemoveEquipment;
  }

  //! Writes the command to a provided sink stream.
  //! @param command Command.
  //! @param stream Sink stream.
  static void Write(
    const AcCmdCRRemoveEquipment& command,
    SinkStream& stream);

  //! Reader a command from a provided source stream.
  //! @param command Command.
  //! @param stream Source stream.
  static void Read(
    AcCmdCRRemoveEquipment& command,
    SourceStream& stream);
};

struct AcCmdCRRemoveEquipmentOK
{
  uint32_t uid{};

  static Command GetCommand()
  {
    return Command::AcCmdCRRemoveEquipmentOK;
  }

  //! Writes the command to a provided sink stream.
  //! @param command Command.
  //! @param stream Sink stream.
  static void Write(
    const AcCmdCRRemoveEquipmentOK& command,
    SinkStream& stream);

  //! Reader a command from a provided source stream.
  //! @param command Command.
  //! @param stream Source stream.
  static void Read(
    AcCmdCRRemoveEquipmentOK& command,
    SourceStream& stream);
};

struct AcCmdCRRemoveEquipmentCancel
{
  uint32_t itemUid{};
  uint8_t member{};

  static Command GetCommand()
  {
    return Command::AcCmdCRRemoveEquipmentCancel;
  }

  //! Writes the command to a provided sink stream.
  //! @param command Command.
  //! @param stream Sink stream.
  static void Write(
    const AcCmdCRRemoveEquipmentCancel& command,
    SinkStream& stream);

  //! Reader a command from a provided source stream.
  //! @param command Command.
  //! @param stream Source stream.
  static void Read(
    AcCmdCRRemoveEquipmentCancel& command,
    SourceStream& stream);
};

struct RanchCommandSetIntroductionNotify
{
  uint32_t characterUid{};
  std::string introduction{};

  static Command GetCommand()
  {
    return Command::AcCmdRCSetIntroductionNotify;
  }

  //! Writes the command to a provided sink stream.
  //! @param command Command.
  //! @param stream Sink stream.
  static void Write(
    const RanchCommandSetIntroductionNotify& command,
    SinkStream& stream);

  //! Reader a command from a provided source stream.
  //! @param command Command.
  //! @param stream Source stream.
  static void Read(
    RanchCommandSetIntroductionNotify& command,
    SourceStream& stream);
};

struct RanchCommandCreateGuild
{
  std::string name;
  std::string description;

  static Command GetCommand()
  {
    return Command::AcCmdCRCreateGuild;
  }

  //! Writes the command to a provided sink stream.
  //! @param command Command.
  //! @param stream Sink stream.
  static void Write(
    const RanchCommandCreateGuild& command,
    SinkStream& stream);

  //! Reader a command from a provided source stream.
  //! @param command Command.
  //! @param stream Source stream.
  static void Read(
    RanchCommandCreateGuild& command,
    SourceStream& stream);
};

struct RanchCommandCreateGuildOK
{
  uint32_t uid{};
  uint32_t updatedCarrots{};

  static Command GetCommand()
  {
    return Command::AcCmdCRCreateGuildOK;
  }

  //! Writes the command to a provided sink stream.
  //! @param command Command.
  //! @param stream Sink stream.
  static void Write(
    const RanchCommandCreateGuildOK& command,
    SinkStream& stream);

  //! Reader a command from a provided source stream.
  //! @param command Command.
  //! @param stream Source stream.
  static void Read(
    RanchCommandCreateGuildOK& command,
    SourceStream& stream);
};

struct RanchCommandCreateGuildCancel
{
  //! See CDATA[ERROR_FAIL_SYSTEMERROR]
  uint8_t status{};
  uint32_t member2{};

  static Command GetCommand()
  {
    return Command::AcCmdCRCreateGuildCancel;
  }

  //! Writes the command to a provided sink stream.
  //! @param command Command.
  //! @param stream Sink stream.
  static void Write(
    const RanchCommandCreateGuildCancel& command,
    SinkStream& stream);

  //! Reader a command from a provided source stream.
  //! @param command Command.
  //! @param stream Source stream.
  static void Read(
    RanchCommandCreateGuildCancel& command,
    SourceStream& stream);
};

struct RanchCommandRequestGuildInfo
{
  static Command GetCommand()
  {
    return Command::AcCmdCRRequestGuildInfo;
  }

  //! Writes the command to a provided sink stream.
  //! @param command Command.
  //! @param stream Sink stream.
  static void Write(
    const RanchCommandRequestGuildInfo& command,
    SinkStream& stream);

  //! Reader a command from a provided source stream.
  //! @param command Command.
  //! @param stream Source stream.
  static void Read(
    RanchCommandRequestGuildInfo& command,
    SourceStream& stream);
};

struct RanchCommandRequestGuildInfoOK
{
  struct GuildInfo
  {
    uint32_t uid{};
    uint8_t member1{};
    uint32_t member2{};
    uint32_t member3{};
    //! Member count. Maximum number of members a guild can have is 30. 
    //! Setting the number to a value greater or equal to the maximum
    //! results in the invite button being disabled.
    uint8_t memberCount{};
    uint32_t member5{};
    std::string name{};
    std::string description{};
    //! Invite cool down in hours.
    uint32_t inviteCooldown{};
    uint32_t member9{};
    uint32_t member10{};
    uint32_t member11{};

    static void Write(
      const GuildInfo& command,
      SinkStream& stream);

    static void Read(
      GuildInfo& command,
      SourceStream& stream);
  } guildInfo;

  static Command GetCommand()
  {
    return Command::AcCmdCRRequestGuildInfoOK;
  }

  //! Writes the command to a provided sink stream.
  //! @param command Command.
  //! @param stream Sink stream.
  static void Write(
    const RanchCommandRequestGuildInfoOK& command,
    SinkStream& stream);

  //! Reader a command from a provided source stream.
  //! @param command Command.
  //! @param stream Source stream.
  static void Read(
    RanchCommandRequestGuildInfoOK& command,
    SourceStream& stream);
};

struct RanchCommandRequestGuildInfoCancel
{
  uint8_t status{};

  static Command GetCommand()
  {
    return Command::AcCmdCRRequestGuildInfoCancel;
  }

  //! Writes the command to a provided sink stream.
  //! @param command Command.
  //! @param stream Sink stream.
  static void Write(
    const RanchCommandRequestGuildInfoCancel& command,
    SinkStream& stream);

  //! Reader a command from a provided source stream.
  //! @param command Command.
  //! @param stream Source stream.
  static void Read(
    RanchCommandRequestGuildInfoCancel& command,
    SourceStream& stream);
};

struct AcCmdCRWithdrawGuildMember
{
  uint32_t characterUid{};
  enum class Option : uint8_t
  {
    Leave = 0,
    //! Expelled
    Kicked = 1,
    Unk2 = 2
  } option{};

  static Command GetCommand()
  {
    return Command::AcCmdCRWithdrawGuildMember;
  }

  //! Writes the command to a provided sink stream.
  //! @param command Command.
  //! @param stream Sink stream.
  static void Write(
    const AcCmdCRWithdrawGuildMember& command,
    SinkStream& stream);

  //! Reader a command from a provided source stream.
  //! @param command Command.
  //! @param stream Source stream.
  static void Read(
    AcCmdCRWithdrawGuildMember& command,
    SourceStream& stream);
};

struct AcCmdCRWithdrawGuildMemberOK
{
  AcCmdCRWithdrawGuildMember::Option option;
  
  static Command GetCommand()
  {
    return Command::AcCmdCRWithdrawGuildMemberOK;
  }

  //! Writes the command to a provided sink stream.
  //! @param command Command.
  //! @param stream Sink stream.
  static void Write(
    const AcCmdCRWithdrawGuildMemberOK& command,
    SinkStream& stream);

  //! Reader a command from a provided source stream.
  //! @param command Command.
  //! @param stream Source stream.
  static void Read(
    AcCmdCRWithdrawGuildMemberOK& command,
    SourceStream& stream);
};

struct AcCmdCRWithdrawGuildMemberCancel
{
  //! See GuildStrings table in libconfig
  //! 0 from CDATA[ERROR_FAIL_SYSTEMERROR]
  uint8_t status{};

  static Command GetCommand()
  {
    return Command::AcCmdCRWithdrawGuildMemberCancel;
  }

  //! Writes the command to a provided sink stream.
  //! @param command Command.
  //! @param stream Sink stream.
  static void Write(
    const AcCmdCRWithdrawGuildMemberCancel& command,
    SinkStream& stream);

  //! Reader a command from a provided source stream.
  //! @param command Command.
  //! @param stream Source stream.
  static void Read(
    AcCmdCRWithdrawGuildMemberCancel& command,
    SourceStream& stream);
};

struct AcCmdRCWithdrawGuildMemberNotify
{
  uint32_t guildUid;
  uint32_t guildMemberCharacterUid;
  uint32_t withdrawnCharacterUid;
  AcCmdCRWithdrawGuildMember::Option option;

  static Command GetCommand()
  {
    return Command::AcCmdRCWithdrawGuildMemberNotify;
  }

  //! Writes the command to a provided sink stream.
  //! @param command Command.
  //! @param stream Sink stream.
  static void Write(
    const AcCmdRCWithdrawGuildMemberNotify& command,
    SinkStream& stream);

  //! Reader a command from a provided source stream.
  //! @param command Command.
  //! @param stream Source stream.
  static void Read(
    AcCmdRCWithdrawGuildMemberNotify& command,
    SourceStream& stream);
};

struct AcCmdCRUpdatePet
{
  PetInfo petInfo{};
  uint32_t itemUid; // 

  static Command GetCommand()
  {
    return Command::AcCmdCRUpdatePet;
  }

  //! Writes the command to a provided sink stream.
  //! @param command Command.
  //! @param stream Sink stream.
  static void Write(
    const AcCmdCRUpdatePet& command,
    SinkStream& stream);

  //! Reader a command from a provided source stream.
  //! @param command Command.
  //! @param stream Source stream.
  static void Read(
    AcCmdCRUpdatePet& command,
    SourceStream& stream);
};

struct AcCmdRCUpdatePet
{
  PetInfo petInfo{};
  //! optional
  uint32_t itemUid{};
  static Command GetCommand()
  {
    return Command::AcCmdRCUpdatePet;
  }
  //! Writes the command to a provided sink stream.
  //! @param command Command.
  //! @param stream Sink stream.
  static void Write(
    const AcCmdRCUpdatePet& command,
    SinkStream& stream);

  //! Reader a command from a provided source stream.
  //! @param command Command.
  //! @param stream Source stream.
  static void Read(
    AcCmdRCUpdatePet& command,
    SourceStream& stream);
};

struct AcCmdRCUpdatePetCancel
{
  PetInfo petInfo{};
  uint32_t member2{};
  uint8_t member3{};

  static Command GetCommand()
  {
    return Command::AcCmdRCUpdatePetCancel;
  }

  //! Writes the command to a provided sink stream.
  //! @param command Command.
  //! @param stream Sink stream.
  static void Write(
    const AcCmdRCUpdatePetCancel& command,
    SinkStream& stream);

  //! Reader a command from a provided source stream.
  //! @param command Command.
  //! @param stream Source stream.
  static void Read(
    AcCmdRCUpdatePetCancel& command,
    SourceStream& stream);
};

struct AcCmdCRRequestPetBirth
{
  uint32_t eggLevel{};
  uint32_t incubatorSlot{};
  PetInfo petInfo{};

  static Command GetCommand()
  {
    return Command::AcCmdCRRequestPetBirth;
  }

  //! Writes the command to a provided sink stream.
  //! @param command Command.
  //! @param stream Sink stream.
  static void Write(
    const AcCmdCRRequestPetBirth& command,
    SinkStream& stream);

  //! Reader a command from a provided source stream.
  //! @param command Command.
  //! @param stream Source stream.
  static void Read(
    AcCmdCRRequestPetBirth& command,
    SourceStream& stream);
};

struct AcCmdCRRequestPetBirthOK
{
  PetBirthInfo petBirthInfo{};

  static Command GetCommand()
  {
    return Command::AcCmdCRRequestPetBirthOK;
  }

  //! Writes the command to a provided sink stream.
  //! @param command Command.
  //! @param stream Sink stream.
  static void Write(
    const AcCmdCRRequestPetBirthOK& command,
    SinkStream& stream);

  //! Reader a command from a provided source stream.
  //! @param command Command.
  //! @param stream Source stream.
  static void Read(
    AcCmdCRRequestPetBirthOK& command,
    SourceStream& stream);
};

struct AcCmdCRRequestPetBirthNotify
{
  PetBirthInfo petBirthInfo{};

  static Command GetCommand()
  {
    return Command::AcCmdCRRequestPetBirthNotify;
  }

  //! Writes the command to a provided sink stream.
  //! @param command Command.
  //! @param stream Sink stream.
  static void Write(
    const AcCmdCRRequestPetBirthNotify& command,
    SinkStream& stream);

  //! Reader a command from a provided source stream.
  //! @param command Command.
  //! @param stream Source stream.
  static void Read(
    AcCmdCRRequestPetBirthNotify& command,
    SourceStream& stream);
};

struct AcCmdCRRequestPetBirthCancel
{
  PetInfo petInfo{};

  static Command GetCommand()
  {
    return Command::AcCmdCRRequestPetBirthCancel;
  }

  //! Writes the command to a provided sink stream.
  //! @param command Command.
  //! @param stream Sink stream.
  static void Write(
    const AcCmdCRRequestPetBirthCancel& command,
    SinkStream& stream);

  //! Reader a command from a provided source stream.
  //! @param command Command.
  //! @param stream Source stream.
  static void Read(
    AcCmdCRRequestPetBirthCancel& command,
    SourceStream& stream);
};

struct RanchCommandPetBirthNotify
{
  PetBirthInfo petBirthInfo{};

  static Command GetCommand()
  {
    return Command::AcCmdCRRequestPetBirthNotify;
  }

  //! Writes the command to a provided sink stream.
  //! @param command Command.
  //! @param stream Sink stream.
  static void Write(
    const RanchCommandPetBirthNotify& command,
    SinkStream& stream);

  //! Reader a command from a provided source stream.
  //! @param command Command.
  //! @param stream Source stream.
  static void Read(
    RanchCommandPetBirthNotify& command,
    SourceStream& stream);
};

struct AcCmdCRIncubateEgg
{
  uint32_t itemUid{};
  uint32_t itemTid{};
  uint32_t incubatorSlot{};

  static Command GetCommand()
  {
    return Command::AcCmdCRIncubateEgg;
  }

  //! Writes the command to a provided sink stream.
  //! @param command Command.
  //! @param stream Sink stream.
  static void Write(
    const AcCmdCRIncubateEgg& command,
    SinkStream& stream);

  //! Reader a command from a provided source stream.
  //! @param command Command.
  //! @param stream Source stream.
  static void Read(
    AcCmdCRIncubateEgg& command,
    SourceStream& stream);
};

struct AcCmdCRIncubateEggOK
{
  uint32_t incubatorSlot{};
  Egg egg{};
  // optional
  uint32_t member3{};

  static Command GetCommand()
  {
    return Command::AcCmdCRIncubateEggOK;
  }

  //! Writes the command to a provided sink stream.
  //! @param command Command.
  //! @param stream Sink stream.
  static void Write(
    const AcCmdCRIncubateEggOK& command,
    SinkStream& stream);

  //! Reader a command from a provided source stream.
  //! @param command Command.
  //! @param stream Source stream.
  static void Read(
    AcCmdCRIncubateEggOK& command,
    SourceStream& stream);
};

struct AcCmdCRIncubateEggNotify
{
  uint32_t characterUid{}; // needs confirmation
  uint32_t incubatorSlot{};
  Egg egg{};
  // optional
  uint32_t member3{};

  static Command GetCommand()
  {
    return Command::AcCmdCRIncubateEggNotify;
  }

  //! Writes the command to a provided sink stream.
  //! @param command Command.
  //! @param stream Sink stream.
  static void Write(
    const AcCmdCRIncubateEggNotify& command,
    SinkStream& stream);

  //! Reader a command from a provided source stream.
  //! @param command Command.
  //! @param stream Source stream.
  static void Read(
    AcCmdCRIncubateEggNotify& command,
    SourceStream& stream);
};

struct AcCmdCRIncubateEggCancel
{
  uint8_t cancel{};
  uint32_t itemUid{};
  uint32_t itemTid{};
  uint32_t incubatorSlot{};

  static Command GetCommand()
  {
    return Command::AcCmdCRIncubateEggCancel;
  }

  //! Writes the command to a provided sink stream.
  //! @param command Command.
  //! @param stream Sink stream.
  static void Write(
    const AcCmdCRIncubateEggCancel& command,
    SinkStream& stream);

  //! Reader a command from a provided source stream.
  //! @param command Command.
  //! @param stream Source stream.
  static void Read(
    AcCmdCRIncubateEggCancel& command,
    SourceStream& stream);
};

struct AcCmdCRBoostIncubateInfoList
{
  uint32_t member1{};
  uint32_t member2{};

  static Command GetCommand()
  {
    return Command::AcCmdCRBoostIncubateInfoList;
  }

  //! Writes the command to a provided sink stream.
  //! @param command Command.
  //! @param stream Sink stream.
  static void Write(
    const AcCmdCRBoostIncubateInfoList& command,
    SinkStream& stream);

  //! Reader a command from a provided source stream.
  //! @param command Command.
  //! @param stream Source stream.
  static void Read(
    AcCmdCRBoostIncubateInfoList& command,
    SourceStream& stream);
};

struct AcCmdCRBoostIncubateInfoListOK
{
  uint32_t member1{};
  uint16_t count{};
  //here belongs some vector 2 uint32_t

  static Command GetCommand()
  {
    return Command::AcCmdCRBoostIncubateInfoListOK;
  }

  //! Writes the command to a provided sink stream.
  //! @param command Command.
  //! @param stream Sink stream.
  static void Write(
    const AcCmdCRBoostIncubateInfoListOK& command,
    SinkStream& stream);

  //! Reader a command from a provided source stream.
  //! @param command Command.
  //! @param stream Source stream.
  static void Read(
    AcCmdCRBoostIncubateInfoListOK& command,
    SourceStream& stream);
};

struct AcCmdCRBoostIncubateEgg
{
  uint32_t itemUid{}; //crystal item id
  uint32_t incubatorSlot{};

  static Command GetCommand()
  {
    return Command::AcCmdCRBoostIncubateEgg;
  }

  //! Writes the command to a provided sink stream.
  //! @param command Command.
  //! @param stream Sink stream.
  static void Write(
    const AcCmdCRBoostIncubateEgg& command,
    SinkStream& stream);

  //! Reader a command from a provided source stream.
  //! @param command Command.
  //! @param stream Source stream.
  static void Read(
    AcCmdCRBoostIncubateEgg& command,
    SourceStream& stream);
};

struct AcCmdCRBoostIncubateEggOK
{
  Item item{};
  uint32_t incubatorSlot{};
  Egg egg{};         

  static Command GetCommand()
  {
    return Command::AcCmdCRBoostIncubateEggOK;
  }

  //! Writes the command to a provided sink stream.
  //! @param command Command.
  //! @param stream Sink stream.
  static void Write(
    const AcCmdCRBoostIncubateEggOK& command,
    SinkStream& stream);

  //! Reader a command from a provided source stream.
  //! @param command Command.
  //! @param stream Source stream.
  static void Read(
    AcCmdCRBoostIncubateEggOK& command,
    SourceStream& stream);
};

struct RanchCommandUserPetInfos
{

  static Command GetCommand()
  {
    return Command::AcCmdCRUserPetInfos;
  }

  //! Writes the command to a provided sink stream.
  //! @param command Command.
  //! @param stream Sink stream.
  static void Write(
    const RanchCommandUserPetInfos& command,
    SinkStream& stream);

  //! Reader a command from a provided source stream.
  //! @param command Command.
  //! @param stream Source stream.
  static void Read(
    RanchCommandUserPetInfos& command,
    SourceStream& stream);
};

struct RanchCommandUserPetInfosOK
{
  uint32_t member1;
  uint16_t petCount;
  uint16_t member3;
  std::vector<Pet> pets{};

  static Command GetCommand()
  {
    return Command::AcCmdCRUserPetInfosOK;
  }

  //! Writes the command to a provided sink stream.
  //! @param command Command.
  //! @param stream Sink stream.
  static void Write(
    const RanchCommandUserPetInfosOK& command,
    SinkStream& stream);

  //! Reader a command from a provided source stream.
  //! @param command Command.
  //! @param stream Source stream.
  static void Read(
    RanchCommandUserPetInfosOK& command,
    SourceStream& stream);
};

struct AcCmdCRHousingBuild
{
  uint16_t housingTid{};

  static Command GetCommand()
  {
    return Command::AcCmdCRHousingBuild;
  }

  //! Writes the command to a provided sink stream.
  //! @param command Command.
  //! @param stream Sink stream.
  static void Write(
    const AcCmdCRHousingBuild& command,
    SinkStream& stream);

  //! Reader a command from a provided source stream.
  //! @param command Command.
  //! @param stream Source stream.
  static void Read(
    AcCmdCRHousingBuild& command,
    SourceStream& stream);
};

struct AcCmdCRHousingBuildOK
{
  uint32_t member1{};
  uint16_t housingTid{};
  uint32_t member3{};

  static Command GetCommand()
  {
    return Command::AcCmdCRHousingBuildOK;
  }

  //! Writes the command to a provided sink stream.
  //! @param command Command.
  //! @param stream Sink stream.
  static void Write(
    const AcCmdCRHousingBuildOK& command,
    SinkStream& stream);

  //! Reader a command from a provided source stream.
  //! @param command Command.
  //! @param stream Source stream.
  static void Read(
    AcCmdCRHousingBuildOK& command,
    SourceStream& stream);
};

struct AcCmdCRHousingBuildCancel
{
  uint8_t status{};

  static Command GetCommand()
  {
    return Command::AcCmdCRHousingBuildCancel;
  }

  //! Writes the command to a provided sink stream.
  //! @param command Command.
  //! @param stream Sink stream.
  static void Write(
    const AcCmdCRHousingBuildCancel& command,
    SinkStream& stream);

  //! Reader a command from a provided source stream.
  //! @param command Command.
  //! @param stream Source stream.
  static void Read(
    AcCmdCRHousingBuildCancel& command,
    SourceStream& stream);
};

struct AcCmdCRHousingBuildNotify
{
  uint32_t member1{};
  uint16_t housingId{};

  static Command GetCommand()
  {
    return Command::AcCmdCRHousingBuildNotify;
  }

  //! Writes the command to a provided sink stream.
  //! @param command Command.
  //! @param stream Sink stream.
  static void Write(
    const AcCmdCRHousingBuildNotify& command,
    SinkStream& stream);

  //! Reader a command from a provided source stream.
  //! @param command Command.
  //! @param stream Source stream.
  static void Read(
    AcCmdCRHousingBuildNotify& command,
    SourceStream& stream);
};

struct AcCmdCRHousingRepair
{
  uint32_t housingUid{};

  static Command GetCommand()
  {
    return Command::AcCmdCRHousingRepair;
  }

  //! Writes the command to a provided sink stream.
  //! @param command Command.
  //! @param stream Sink stream.
  static void Write(
    const AcCmdCRHousingRepair& command,
    SinkStream& stream);

  //! Reader a command from a provided source stream.
  //! @param command Command.
  //! @param stream Source stream.
  static void Read(
    AcCmdCRHousingRepair& command,
    SourceStream& stream);
};

struct AcCmdCRHousingRepairOK
{
  uint32_t housingUid{};
  uint32_t member2{};

  static Command GetCommand()
  {
    return Command::AcCmdCRHousingRepairOK;
  }

  //! Writes the command to a provided sink stream.
  //! @param command Command.
  //! @param stream Sink stream.
  static void Write(
    const AcCmdCRHousingRepairOK& command,
    SinkStream& stream);

  //! Reader a command from a provided source stream.
  //! @param command Command.
  //! @param stream Source stream.
  static void Read(
    AcCmdCRHousingRepairOK& command,
    SourceStream& stream);
};

struct AcCmdCRHousingRepairCancel
{
  uint8_t status{};

  static Command GetCommand()
  {
    return Command::AcCmdCRHousingRepairCancel;
  }

  //! Writes the command to a provided sink stream.
  //! @param command Command.
  //! @param stream Sink stream.
  static void Write(
    const AcCmdCRHousingRepairCancel& command,
    SinkStream& stream);

  //! Reader a command from a provided source stream.
  //! @param command Command.
  //! @param stream Source stream.
  static void Read(
    AcCmdCRHousingRepairCancel& command,
    SourceStream& stream);
};

struct AcCmdCRHousingRepairNotify
{
  //! Ignored by the client.
  uint32_t member1{};
  uint16_t housingTid{};

  static Command GetCommand()
  {
    return Command::AcCmdCRHousingRepairNotify;
  }

  //! Writes the command to a provided sink stream.
  //! @param command Command.
  //! @param stream Sink stream.
  static void Write(
    const AcCmdCRHousingRepairNotify& command,
    SinkStream& stream);

  //! Reader a command from a provided source stream.
  //! @param command Command.
  //! @param stream Source stream.
  static void Read(
    AcCmdCRHousingRepairNotify& command,
    SourceStream& stream);
};

struct AcCmdRCMissionEvent
{
  enum class Event : uint32_t
  {
    EVENT_UI_CLOSE=1,
    EVENT_PLAYER_INPUT=2,
    EVENT_PLAYER_ACTION=3,
    EVENT_ENTER_POSITION=4,
    EVENT_GET_ITEM=5,
    EVENT_USE_ITEM=6,
    EVENT_TIMER=7,
    EVENT_SCRIPT=8,
    EVENT_TRIGGER=9,
    EVENT_WAIT=10,
    EVENT_RECORD=11,
    EVENT_GAME=12,
    EVENT_CAMERA_STOP=13,
    EVENT_PATROL_END=14,
    EVENT_PATROL_NEXT=15,
    EVENT_HORSE_ACTION_END=16,
    EVENT_UI=17,
    EVENT_AREA_ENTER=18,
    EVENT_AREA_LEAVE=19,
    EVENT_NPC_CHAT=20,
    EVENT_ACTIVE_CONTENT=21,
    EVENT_PLAYER_COLLISION=22,
    EVENT_CALL_NPC=23,
    EVENT_ORDER_NPC=24,
    EVENT_CALLED_NPC=25,
    EVENT_CALL_NPC_RESULT=26,
    EVENT_NPC_FOLLOWING_END=27,
    EVENT_DEV_SET_MOUNT_CONDITION=28,
    EVENT_NPC_FOLLOW_START=29,
    EVENT_CHANGE_MOUNT=30,
    EVENT_GAME_STEP=31,
    EVENT_DEV_SET_GROUP_FORCE=32,
    EVENT_FUN_KNOCKBACK=33,
    EVENT_FUN_KNOCKBACK_INFO=34,
    EVENT_SHEEP_COIN_DROP=35,
    EVENT_WAVE_START=36,
    EVENT_WAVE_END=37
  };

  Event event{};
  uint32_t callerOid{};
  uint32_t calledOid{};

  static Command GetCommand()
  {
    return Command::AcCmdRCMissionEvent;
  }

  //! Writes the command to a provided sink stream.
  //! @param command Command.
  //! @param stream Sink stream.
  static void Write(
    const AcCmdRCMissionEvent& command,
    SinkStream& stream);

  //! Reader a command from a provided source stream.
  //! @param command Command.
  //! @param stream Source stream.
  static void Read(
    AcCmdRCMissionEvent& command,
    SourceStream& stream);
};

struct RanchCommandKickRanch
{
  uint32_t characterUid{};

  static Command GetCommand()
  {
    return Command::AcCmdCRKickRanch;
  }

  //! Writes the command to a provided sink stream.
  //! @param command Command.
  //! @param stream Sink stream.
  static void Write(
    const RanchCommandKickRanch& command,
    SinkStream& stream);

  //! Reader a command from a provided source stream.
  //! @param command Command.
  //! @param stream Source stream.
  static void Read(
    RanchCommandKickRanch& command,
    SourceStream& stream);
};

struct RanchCommandKickRanchOK
{
  static Command GetCommand()
  {
    return Command::AcCmdCRKickRanchOK;
  }

  //! Writes the command to a provided sink stream.
  //! @param command Command.
  //! @param stream Sink stream.
  static void Write(
    const RanchCommandKickRanchOK& command,
    SinkStream& stream);

  //! Reader a command from a provided source stream.
  //! @param command Command.
  //! @param stream Source stream.
  static void Read(
    RanchCommandKickRanchOK& command,
    SourceStream& stream);
};

struct RanchCommandKickRanchCancel
{
  static Command GetCommand()
  {
    return Command::AcCmdCRKickRanchCancel;
  }

  //! Writes the command to a provided sink stream.
  //! @param command Command.
  //! @param stream Sink stream.
  static void Write(
    const RanchCommandKickRanchCancel& command,
    SinkStream& stream);

  //! Reader a command from a provided source stream.
  //! @param command Command.
  //! @param stream Source stream.
  static void Read(
    RanchCommandKickRanchCancel& command,
    SourceStream& stream);
};

struct RanchCommandKickRanchNotify
{
  uint32_t characterUid{};

  static Command GetCommand()
  {
    return Command::AcCmdRCKickRanchNotify;
  }

  //! Writes the command to a provided sink stream.
  //! @param command Command.
  //! @param stream Sink stream.
  static void Write(
    const RanchCommandKickRanchNotify& command,
    SinkStream& stream);

  //! Reader a command from a provided source stream.
  //! @param command Command.
  //! @param stream Source stream.
  static void Read(
    RanchCommandKickRanchNotify& command,
    SourceStream& stream);
};

struct RanchCommandOpCmd
{
  std::string command{};

  static Command GetCommand()
  {
    return Command::AcCmdCROpCmd;
  }

  //! Writes the command to a provided sink stream.
  //! @param command Command.
  //! @param stream Sink stream.
  static void Write(
    const RanchCommandOpCmd& command,
    SinkStream& stream);

  //! Reader a command from a provided source stream.
  //! @param command Command.
  //! @param stream Source stream.
  static void Read(
    RanchCommandOpCmd& command,
    SourceStream& stream);
};

struct RanchCommandOpCmdOK
{
  std::string feedback{};

  enum class Observer : uint32_t
  {
    Enabled = 1,
    Disabled = 2,
  } observerState;

  static Command GetCommand()
  {
    return Command::AcCmdCROpCmdOK;
  }

  //! Writes the command to a provided sink stream.
  //! @param command Command.
  //! @param stream Sink stream.
  static void Write(
    const RanchCommandOpCmdOK& command,
    SinkStream& stream);

  //! Reader a command from a provided source stream.
  //! @param command Command.
  //! @param stream Source stream.
  static void Read(
    RanchCommandOpCmdOK& command,
    SourceStream& stream);
};

struct RanchCommandRequestLeagueTeamList
{
  static Command GetCommand()
  {
    return Command::AcCmdCRRequestLeagueTeamList;
  }

  //! Writes the command to a provided sink stream.
  //! @param command Command.
  //! @param stream Sink stream.
  static void Write(
    const RanchCommandRequestLeagueTeamList& command,
    SinkStream& stream);

  //! Reader a command from a provided source stream.
  //! @param command Command.
  //! @param stream Source stream.
  static void Read(
    RanchCommandRequestLeagueTeamList& command,
    SourceStream& stream);
};

struct RanchCommandRequestLeagueTeamListOK
{
  //! Table LeagueSeasonInfo
  uint8_t season{};
  //! 0 - no league info available
  uint8_t league{};
  uint32_t group{};
  uint32_t points{};
  uint8_t rank{};
  uint8_t previousRank{};
  uint32_t breakPoints{};
  uint32_t unk7{};
  uint8_t unk8{};
  uint8_t lastWeekLeague{};
  uint32_t lastWeekGroup{};
  uint8_t lastWeekRank{};
  //! 0 - last week info unavailable, 1 - item ready to claim, 2 - already claimed
  uint8_t lastWeekAvailable{};
  uint8_t unk13{};

  struct Member {
    uint32_t uid{};
    uint32_t points{};
    std::string name{};
  };
  //! Max 100 elements
  std::vector<Member> members;

  static Command GetCommand()
  {
    return Command::AcCmdCRRequestLeagueTeamListOK;
  }

  //! Writes the command to a provided sink stream.
  //! @param command Command.
  //! @param stream Sink stream.
  static void Write(
    const RanchCommandRequestLeagueTeamListOK& command,
    SinkStream& stream);

  //! Reader a command from a provided source stream.
  //! @param command Command.
  //! @param stream Source stream.
  static void Read(
    RanchCommandRequestLeagueTeamListOK& command,
    SourceStream& stream);
};

struct RanchCommandRequestLeagueTeamListCancel
{
  static Command GetCommand()
  {
    return Command::AcCmdCRRequestLeagueTeamListCancel;
  }

  //! Writes the command to a provided sink stream.
  //! @param command Command.
  //! @param stream Sink stream.
  static void Write(
    const RanchCommandRequestLeagueTeamListCancel& command,
    SinkStream& stream);

  //! Reader a command from a provided source stream.
  //! @param command Command.
  //! @param stream Source stream.
  static void Read(
    RanchCommandRequestLeagueTeamListCancel& command,
    SourceStream& stream);
};

struct AcCmdCRUseItem
{
  uint32_t itemUid{};
  uint16_t always1{};
  uint32_t horseUid{};

  enum class PlaySuccessLevel : uint32_t
  {
    Bad = 0,
    Good = 1,
    Perfect = 2
  };
  PlaySuccessLevel playSuccessLevel{};

  static Command GetCommand()
  {
    return Command::AcCmdCRUseItem;
  }

  //! Writes the command to a provided sink stream.
  //! @param command Command.
  //! @param stream Sink stream.
  static void Write(
    const AcCmdCRUseItem& command,
    SinkStream& stream);

  //! Reader a command from a provided source stream.
  //! @param command Command.
  //! @param stream Source stream.
  static void Read(
    AcCmdCRUseItem& command,
    SourceStream& stream);
};

struct AcCmdCRUseItemOK
{
  enum class ActionType : uint32_t
  {
    Generic,
    Feed,
    Wash,
    Play,
    Cure
  };

  enum class PlaySuccessLevel : uint32_t
  {
    Bad = 0,
    Good = 1,
    CriticalGood = 2,
    Perfect = 3,
    CriticalPerfect = 4
  };

  //! The UID of the item used.
  uint32_t itemUid{};
  //! Updates the client-side count of the item used for care.
  //! Setting it to 0 removes the item completely.
  uint16_t updatedItemCount{};
  //! Action type.
  ActionType type{};
  //! An optional reward of experience points,
  //! only applied to `ActionType::Feed`, `ActionType::Wash`, `ActionType::Play` and `ActionType::Cure` actions.
  uint8_t experiencePoints{};
  //! An optional play success level,
  //! only applied to `ActionType::Feed`, `ActionType::Wash` and `ActionType::Play` actions.
  PlaySuccessLevel playSuccessLevel{};

  static Command GetCommand()
  {
    return Command::AcCmdCRUseItemOK;
  }

  //! Writes the command to a provided sink stream.
  //! @param command Command.
  //! @param stream Sink stream.
  static void Write(
    const AcCmdCRUseItemOK& command,
    SinkStream& stream);

  //! Reader a command from a provided source stream.
  //! @param command Command.
  //! @param stream Source stream.
  static void Read(
    AcCmdCRUseItemOK& command,
    SourceStream& stream);
};

//!
struct AcCmdCRUseItemCancel
{
  uint32_t itemUid{};
  uint8_t rewardExperience{};

  static Command GetCommand()
  {
    return Command::AcCmdCRUseItemCancel;
  }

  //! Writes the command to a provided sink stream.
  //! @param command Command.
  //! @param stream Sink stream.
  static void Write(
    const AcCmdCRUseItemCancel& command,
    SinkStream& stream);

  //! Reader a command from a provided source stream.
  //! @param command Command.
  //! @param stream Source stream.
  static void Read(
    AcCmdCRUseItemCancel& command,
    SourceStream& stream);
};

//!
struct RanchCommandMountFamilyTree
{
  uint32_t horseUid{};

  static Command GetCommand()
  {
    return Command::AcCmdCRMountFamilyTree;
  }

  //! Writes the command to a provided sink stream.
  //! @param command Command.
  //! @param stream Sink stream.
  static void Write(
    const RanchCommandMountFamilyTree& command,
    SinkStream& stream);

  //! Reader a command from a provided source stream.
  //! @param command Command.
  //! @param stream Source stream.
  static void Read(
    RanchCommandMountFamilyTree& command,
    SourceStream& stream);
};

//!
struct RanchCommandMountFamilyTreeOK
{
  struct MountFamilyTreeItem
  {
    uint8_t id{};
    std::string name{};
    uint8_t grade{};
    uint16_t skinId{};
  };

  // In the packet, the length is specified as a byte
  // max size 6
  std::vector<MountFamilyTreeItem> ancestors;

  static Command GetCommand()
  {
    return Command::AcCmdCRMountFamilyTreeOK;
  }

  //! Writes the command to a provided sink stream.
  //! @param command Command.
  //! @param stream Sink stream.
  static void Write(
    const RanchCommandMountFamilyTreeOK& command,
    SinkStream& stream);

  //! Reader a command from a provided source stream.
  //! @param command Command.
  //! @param stream Source stream.
  static void Read(
    RanchCommandMountFamilyTreeOK& command,
    SourceStream& stream);
};

//! Serverbound get messenger info command.
struct RanchCommandMountFamilyTreeCancel
{
  static Command GetCommand()
  {
    return Command::AcCmdCRMountFamilyTreeCancel;
  }

  //! Writes the command to a provided sink stream.
  //! @param command Command.
  //! @param stream Sink stream.
  static void Write(
    const RanchCommandMountFamilyTreeCancel& command,
    SinkStream& stream);

  //! Reader a command from a provided source stream.
  //! @param command Command.
  //! @param stream Source stream.
  static void Read(
    RanchCommandMountFamilyTreeCancel& command,
    SourceStream& stream);
};

struct AcCmdCRCheckStorageItem
{
  uint32_t storedItemUid{};

  static Command GetCommand()
  {
    return Command::AcCmdCRCheckStorageItem;
  }

  //! Writes the command to a provided sink stream.
  //! @param command Command.
  //! @param stream Sink stream.
  static void Write(
    const AcCmdCRCheckStorageItem& command,
    SinkStream& stream);

  //! Reader a command from a provided source stream.
  //! @param command Command.
  //! @param stream Source stream.
  static void Read(
    AcCmdCRCheckStorageItem& command,
    SourceStream& stream);
};

struct AcCmdCRChangeAgeCancel
{
  static Command GetCommand()
  {
    return Command::AcCmdCRChangeAgeCancel;
  }

  //! Writes the command to a provided sink stream.
  //! @param command Command.
  //! @param stream Sink stream.
  static void Write(
    const AcCmdCRChangeAgeCancel& command,
    SinkStream& stream);

  //! Reader a command from a provided source stream.
  //! @param command Command.
  //! @param stream Source stream.
  static void Read(
    AcCmdCRChangeAgeCancel& command,
    SourceStream& stream);
};

struct AcCmdCRChangeAge
{
  enum class Age : uint8_t {
    ElementarySchoolStudent = 12,
    MiddleSchoolStudent = 13,
    HighSchoolStudent = 16,
    Adult = 19
  } age;

  static Command GetCommand()
  {
    return Command::AcCmdCRChangeAge;
  }

  //! Writes the command to a provided sink stream.
  //! @param command Command.
  //! @param stream Sink stream.
  static void Write(
    const AcCmdCRChangeAge& command,
    SinkStream& stream);

  //! Reader a command from a provided source stream.
  //! @param command Command.
  //! @param stream Source stream.
  static void Read(
    AcCmdCRChangeAge& command,
    SourceStream& stream);
};

struct AcCmdCRChangeAgeOK
{
  protocol::AcCmdCRChangeAge::Age age; // age? status?

  static Command GetCommand()
  {
    return Command::AcCmdCRChangeAgeOK;
  }

  //! Writes the command to a provided sink stream.
  //! @param command Command.
  //! @param stream Sink stream.
  static void Write(
    const AcCmdCRChangeAgeOK& command,
    SinkStream& stream);

  //! Reader a command from a provided source stream.
  //! @param command Command.
  //! @param stream Source stream.
  static void Read(
    AcCmdCRChangeAgeOK& command,
    SourceStream& stream);
};

struct AcCmdRCChangeAgeNotify
{
  uint32_t characterUid;
  protocol::AcCmdCRChangeAge::Age age;

  static Command GetCommand()
  {
    return Command::AcCmdRCChangeAgeNotify;
  }

  //! Writes the command to a provided sink stream.
  //! @param command Command.
  //! @param stream Sink stream.
  static void Write(
    const AcCmdRCChangeAgeNotify& command,
    SinkStream& stream);

  //! Reader a command from a provided source stream.
  //! @param command Command.
  //! @param stream Source stream.
  static void Read(
    AcCmdRCChangeAgeNotify& command,
    SourceStream& stream);
};

struct AcCmdCRHideAge
{
  //! Whether the age is hidden.
  //! Client also hides the gender along with the age.
  enum class Option : uint8_t {
    Shown = 0,
    Hidden = 1
  } option;

  static Command GetCommand()
  {
    return Command::AcCmdCRHideAge;
  }

  //! Writes the command to a provided sink stream.
  //! @param command Command.
  //! @param stream Sink stream.
  static void Write(
    const AcCmdCRHideAge& command,
    SinkStream& stream);

  //! Reader a command from a provided source stream.
  //! @param command Command.
  //! @param stream Source stream.
  static void Read(
    AcCmdCRHideAge& command,
    SourceStream& stream);
};

struct AcCmdCRHideAgeCancel
{
  static Command GetCommand()
  {
    return Command::AcCmdCRHideAgeCancel;
  }

  //! Writes the command to a provided sink stream.
  //! @param command Command.
  //! @param stream Sink stream.
  static void Write(
    const AcCmdCRHideAgeCancel& command,
    SinkStream& stream);

  //! Reader a command from a provided source stream.
  //! @param command Command.
  //! @param stream Source stream.
  static void Read(
    AcCmdCRHideAgeCancel& command,
    SourceStream& stream);
};

struct AcCmdCRHideAgeOK
{
  protocol::AcCmdCRHideAge::Option option;

  static Command GetCommand()
  {
    return Command::AcCmdCRHideAgeOK;
  }

  //! Writes the command to a provided sink stream.
  //! @param command Command.
  //! @param stream Sink stream.
  static void Write(
    const AcCmdCRHideAgeOK& command,
    SinkStream& stream);

  //! Reader a command from a provided source stream.
  //! @param command Command.
  //! @param stream Source stream.
  static void Read(
    AcCmdCRHideAgeOK& command,
    SourceStream& stream);
};

struct AcCmdRCHideAgeNotify
{
  uint32_t characterUid;
  protocol::AcCmdCRHideAge::Option option;

  static Command GetCommand()
  {
    return Command::AcCmdRCHideAgeNotify;
  }

  //! Writes the command to a provided sink stream.
  //! @param command Command.
  //! @param stream Sink stream.
  static void Write(
    const AcCmdRCHideAgeNotify& command,
    SinkStream& stream);

  //! Reader a command from a provided source stream.
  //! @param command Command.
  //! @param stream Source stream.
  static void Read(
    AcCmdRCHideAgeNotify& command,
    SourceStream& stream);
};

<<<<<<< HEAD
struct AcCmdCRGuildMemberList
{
  static Command GetCommand()
  {
    return Command::AcCmdCRGuildMemberList;
  }

  //! Writes the command to a provided sink stream.
  //! @param command Command.
  //! @param stream Sink stream.
  static void Write(
    const AcCmdCRGuildMemberList& command,
    SinkStream& stream);

  //! Reader a command from a provided source stream.
  //! @param command Command.
  //! @param stream Source stream.
  static void Read(
    AcCmdCRGuildMemberList& command,
    SourceStream& stream);
};

struct AcCmdCRGuildMemberListCancel
{
  uint8_t status; // status?

  static Command GetCommand()
  {
    return Command::AcCmdCRGuildMemberListCancel;
  }

  //! Writes the command to a provided sink stream.
  //! @param command Command.
  //! @param stream Sink stream.
  static void Write(
    const AcCmdCRGuildMemberListCancel& command,
    SinkStream& stream);

  //! Reader a command from a provided source stream.
  //! @param command Command.
  //! @param stream Source stream.
  static void Read(
    AcCmdCRGuildMemberListCancel& command,
    SourceStream& stream);
};

struct AcCmdCRGuildMemberListOK
{
  struct MemberInfo {
    uint32_t memberUid;
    std::string nickname;
    uint32_t unk0;
    GuildRole guildRole;
    uint8_t unk2;
  };

  std::vector<MemberInfo> members{};
  
  static Command GetCommand()
  {
    return Command::AcCmdCRGuildMemberListOK;
  }

  //! Writes the command to a provided sink stream.
  //! @param command Command.
  //! @param stream Sink stream.
  static void Write(
    const AcCmdCRGuildMemberListOK& command,
    SinkStream& stream);

  //! Reader a command from a provided source stream.
  //! @param command Command.
  //! @param stream Source stream.
  static void Read(
    AcCmdCRGuildMemberListOK& command,
    SourceStream& stream);
};

struct AcCmdCRRequestGuildMatchInfo
{
  uint32_t guildUid;
  
  static Command GetCommand()
  {
    return Command::AcCmdCRRequestGuildMatchInfo;
  }

  //! Writes the command to a provided sink stream.
  //! @param command Command.
  //! @param stream Sink stream.
  static void Write(
    const AcCmdCRRequestGuildMatchInfo& command,
    SinkStream& stream);

  //! Reader a command from a provided source stream.
  //! @param command Command.
  //! @param stream Source stream.
  static void Read(
    AcCmdCRRequestGuildMatchInfo& command,
    SourceStream& stream);
};

struct AcCmdCRRequestGuildMatchInfoCancel
{
  static Command GetCommand()
  {
    return Command::AcCmdCRRequestGuildMatchInfoCancel;
  }

  //! Writes the command to a provided sink stream.
  //! @param command Command.
  //! @param stream Sink stream.
  static void Write(
    const AcCmdCRRequestGuildMatchInfoCancel& command,
    SinkStream& stream);

  //! Reader a command from a provided source stream.
  //! @param command Command.
  //! @param stream Source stream.
  static void Read(
    AcCmdCRRequestGuildMatchInfoCancel& command,
    SourceStream& stream);
};

struct AcCmdCRRequestGuildMatchInfoOK
{
  // Guild Uid?
  uint32_t guildUid;
  // Guild name?
  std::string name;
  uint32_t unk2;
  uint32_t unk3;
  uint32_t unk4;
  uint32_t unk5;
  uint32_t totalWins;
  uint32_t totalLosses;
  uint32_t unk8;
  uint32_t rank;
  uint32_t unk10;
  uint32_t seasonalWins;
  uint32_t seasonalLosses;

  static Command GetCommand()
  {
    return Command::AcCmdCRRequestGuildMatchInfoOK;
  }

  //! Writes the command to a provided sink stream.
  //! @param command Command.
  //! @param stream Sink stream.
  static void Write(
    const AcCmdCRRequestGuildMatchInfoOK& command,
    SinkStream& stream);

  //! Reader a command from a provided source stream.
  //! @param command Command.
  //! @param stream Source stream.
  static void Read(
    AcCmdCRRequestGuildMatchInfoOK& command,
    SourceStream& stream);
};

struct AcCmdCRUpdateGuildMemberGrade
{
  uint32_t characterUid;
  GuildRole guildRole;

  static Command GetCommand()
  {
    return Command::AcCmdCRUpdateGuildMemberGrade;
  }

  //! Writes the command to a provided sink stream.
  //! @param command Command.
  //! @param stream Sink stream.
  static void Write(
    const AcCmdCRUpdateGuildMemberGrade& command,
    SinkStream& stream);

  //! Reader a command from a provided source stream.
  //! @param command Command.
  //! @param stream Source stream.
  static void Read(
    AcCmdCRUpdateGuildMemberGrade& command,
    SourceStream& stream);
};

struct AcCmdCRUpdateGuildMemberGradeCancel
{
  uint8_t unk0;

  static Command GetCommand()
  {
    return Command::AcCmdCRUpdateGuildMemberGradeCancel;
  }

  //! Writes the command to a provided sink stream.
  //! @param command Command.
  //! @param stream Sink stream.
  static void Write(
    const AcCmdCRUpdateGuildMemberGradeCancel& command,
    SinkStream& stream);

  //! Reader a command from a provided source stream.
  //! @param command Command.
  //! @param stream Source stream.
  static void Read(
    AcCmdCRUpdateGuildMemberGradeCancel& command,
    SourceStream& stream);
};

struct AcCmdCRUpdateGuildMemberGradeOK
{
  static Command GetCommand()
  {
    return Command::AcCmdCRUpdateGuildMemberGradeOK;
  }

  //! Writes the command to a provided sink stream.
  //! @param command Command.
  //! @param stream Sink stream.
  static void Write(
    const AcCmdCRUpdateGuildMemberGradeOK& command,
    SinkStream& stream);

  //! Reader a command from a provided source stream.
  //! @param command Command.
  //! @param stream Source stream.
  static void Read(
    AcCmdCRUpdateGuildMemberGradeOK& command,
    SourceStream& stream);
};

struct AcCmdRCUpdateGuildMemberGradeNotify
{
  uint32_t guildUid;
  uint32_t unk1;
  uint32_t targetCharacterUid;
  GuildRole unk3;
  GuildRole guildRole;

  static Command GetCommand()
  {
    return Command::AcCmdRCUpdateGuildMemberGradeNotify;
  }

  //! Writes the command to a provided sink stream.
  //! @param command Command.
  //! @param stream Sink stream.
  static void Write(
    const AcCmdRCUpdateGuildMemberGradeNotify& command,
    SinkStream& stream);

  //! Reader a command from a provided source stream.
  //! @param command Command.
  //! @param stream Source stream.
  static void Read(
    AcCmdRCUpdateGuildMemberGradeNotify& command,
    SourceStream& stream);
};

struct AcCmdCRInviteGuildJoin
{
  std::string characterName;

  static Command GetCommand()
  {
    return Command::AcCmdCRInviteGuildJoin;
  }

  //! Writes the command to a provided sink stream.
  //! @param command Command.
  //! @param stream Sink stream.
  static void Write(
    const AcCmdCRInviteGuildJoin& command,
    SinkStream& stream);

  //! Reader a command from a provided source stream.
  //! @param command Command.
  //! @param stream Source stream.
  static void Read(
    AcCmdCRInviteGuildJoin& command,
    SourceStream& stream);
};

struct AcCmdCRInviteGuildJoinCancel
{
  uint32_t unk0;
  uint32_t unk1;
  std::string unk2;
  GuildError error;
  uint32_t unk4;

  static Command GetCommand()
  {
    return Command::AcCmdCRInviteGuildJoinCancel;
  }

  //! Writes the command to a provided sink stream.
  //! @param command Command.
  //! @param stream Sink stream.
  static void Write(
    const AcCmdCRInviteGuildJoinCancel& command,
    SinkStream& stream);

  //! Reader a command from a provided source stream.
  //! @param command Command.
  //! @param stream Source stream.
  static void Read(
    AcCmdCRInviteGuildJoinCancel& command,
    SourceStream& stream);
};

struct AcCmdRCAcceptGuildJoinNotify
{
  uint32_t guildMemberCharacterUid;
  uint32_t newMemberCharacterUid;
  std::string newMemberCharacterName;

  static Command GetCommand()
  {
    return Command::AcCmdRCAcceptGuildJoinNotify;
  }

  //! Writes the command to a provided sink stream.
  //! @param command Command.
  //! @param stream Sink stream.
  static void Write(
    const AcCmdRCAcceptGuildJoinNotify& command,
    SinkStream& stream);

  //! Reader a command from a provided source stream.
  //! @param command Command.
  //! @param stream Source stream.
  static void Read(
    AcCmdRCAcceptGuildJoinNotify& command,
    SourceStream& stream);
};

struct AcCmdCREmblemList
{
  static Command GetCommand()
  {
    return Command::AcCmdCREmblemList;
  }

  //! Writes the command to a provided sink stream.
  //! @param command Command.
  //! @param stream Sink stream.
  static void Write(
    const AcCmdCREmblemList& command,
    SinkStream& stream);

  //! Reader a command from a provided source stream.
  //! @param command Command.
  //! @param stream Source stream.
  static void Read(
    AcCmdCREmblemList& command,
    SourceStream& stream);
};

struct AcCmdCREmblemListCancel
{
  static Command GetCommand()
  {
    return Command::AcCmdCREmblemListCancel;
  }

  //! Writes the command to a provided sink stream.
  //! @param command Command.
  //! @param stream Sink stream.
  static void Write(
    const AcCmdCREmblemListCancel& command,
    SinkStream& stream);

  //! Reader a command from a provided source stream.
  //! @param command Command.
  //! @param stream Source stream.
  static void Read(
    AcCmdCREmblemListCancel& command,
    SourceStream& stream);
};

struct AcCmdCREmblemListOK
{
  std::vector<uint16_t> unk0{};

  static Command GetCommand()
  {
    return Command::AcCmdCREmblemListOK;
=======
struct AcCmdCRChangeSkillCardPreset
{
  SkillSet skillSet{};

  static Command GetCommand()
  {
    return Command::AcCmdCRChangeSkillCardPreset;
>>>>>>> 98dcdec3
  }

  //! Writes the command to a provided sink stream.
  //! @param command Command.
  //! @param stream Sink stream.
  static void Write(
<<<<<<< HEAD
    const AcCmdCREmblemListOK& command,
=======
    const AcCmdCRChangeSkillCardPreset& command,
>>>>>>> 98dcdec3
    SinkStream& stream);

  //! Reader a command from a provided source stream.
  //! @param command Command.
  //! @param stream Source stream.
  static void Read(
<<<<<<< HEAD
    AcCmdCREmblemListOK& command,
=======
    AcCmdCRChangeSkillCardPreset& command,
>>>>>>> 98dcdec3
    SourceStream& stream);
};

} // namespace server::protocol

#endif // RANCH_MESSAGE_DEFINES_HPP<|MERGE_RESOLUTION|>--- conflicted
+++ resolved
@@ -3635,7 +3635,30 @@
     SourceStream& stream);
 };
 
-<<<<<<< HEAD
+struct AcCmdCRChangeSkillCardPreset
+{
+  SkillSet skillSet{};
+
+  static Command GetCommand()
+  {
+    return Command::AcCmdCRChangeSkillCardPreset;
+  }
+
+  //! Writes the command to a provided sink stream.
+  //! @param command Command.
+  //! @param stream Sink stream.
+  static void Write(
+    const AcCmdCRChangeSkillCardPreset& command,
+    SinkStream& stream);
+
+  //! Reader a command from a provided source stream.
+  //! @param command Command.
+  //! @param stream Source stream.
+  static void Read(
+    AcCmdCRChangeSkillCardPreset& command,
+    SourceStream& stream);
+};
+
 struct AcCmdCRGuildMemberList
 {
   static Command GetCommand()
@@ -4026,37 +4049,20 @@
   static Command GetCommand()
   {
     return Command::AcCmdCREmblemListOK;
-=======
-struct AcCmdCRChangeSkillCardPreset
-{
-  SkillSet skillSet{};
-
-  static Command GetCommand()
-  {
-    return Command::AcCmdCRChangeSkillCardPreset;
->>>>>>> 98dcdec3
-  }
-
-  //! Writes the command to a provided sink stream.
-  //! @param command Command.
-  //! @param stream Sink stream.
-  static void Write(
-<<<<<<< HEAD
+  }
+
+  //! Writes the command to a provided sink stream.
+  //! @param command Command.
+  //! @param stream Sink stream.
+  static void Write(
     const AcCmdCREmblemListOK& command,
-=======
-    const AcCmdCRChangeSkillCardPreset& command,
->>>>>>> 98dcdec3
-    SinkStream& stream);
-
-  //! Reader a command from a provided source stream.
-  //! @param command Command.
-  //! @param stream Source stream.
-  static void Read(
-<<<<<<< HEAD
+    SinkStream& stream);
+
+  //! Reader a command from a provided source stream.
+  //! @param command Command.
+  //! @param stream Source stream.
+  static void Read(
     AcCmdCREmblemListOK& command,
-=======
-    AcCmdCRChangeSkillCardPreset& command,
->>>>>>> 98dcdec3
     SourceStream& stream);
 };
 

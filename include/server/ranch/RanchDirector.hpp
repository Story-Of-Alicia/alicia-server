/**
 * Alicia Server - dedicated server software
 * Copyright (C) 2024 Story Of Alicia
 *
 * This program is free software; you can redistribute it and/or modify
 * it under the terms of the GNU General Public License as published by
 * the Free Software Foundation; either version 2 of the License, or
 * (at your option) any later version.
 *
 * This program is distributed in the hope that it will be useful,
 * but WITHOUT ANY WARRANTY; without even the implied warranty of
 * MERCHANTABILITY or FITNESS FOR A PARTICULAR PURPOSE.  See the
 * GNU General Public License for more details.
 *
 * You should have received a copy of the GNU General Public License along
 * with this program; if not, write to the Free Software Foundation, Inc.,
 * 51 Franklin Street, Fifth Floor, Boston, MA 02110-1301 USA.
 **/

#ifndef RANCHDIRECTOR_HPP
#define RANCHDIRECTOR_HPP

#include "server/Config.hpp"
#include "server/tracker/RanchTracker.hpp"

#include "libserver/network/command/CommandServer.hpp"
#include "libserver/network/command/proto/RanchMessageDefinitions.hpp"

#include <random>
#include <unordered_map>
#include <unordered_set>

namespace server
{

class ServerInstance;

class RanchDirector final
  : public CommandServer::EventHandlerInterface
{
public:
  //!
  explicit RanchDirector(ServerInstance& serverInstance);

  void Initialize();
  void Terminate();
  void Tick();

  std::vector<data::Uid> GetOnlineCharacters();

  void HandleClientConnected(ClientId clientId) override;
  void HandleClientDisconnected(ClientId client) override;


  //!
  void Disconnect(data::Uid characterUid);

  //!
  void BroadcastSetIntroductionNotify(
    uint32_t characterUid,
    const std::string& introduction);

  //!
  void BroadcastUpdateMountInfoNotify(
    data::Uid characterUid,
    data::Uid rancherUid,
    data::Uid horseUid);

  //! Show popup notification for client indicating a new item in storage, by character UID
  void SendStorageNotification(
    data::Uid characterUid,
    protocol::AcCmdCRRequestStorage::Category category);

  void BroadcastChangeAgeNotify(
    data::Uid characterUid,
    const data::Uid rancherUid,
    protocol::AcCmdCRChangeAge::Age age);

  void BroadcastHideAgeNotify(
    data::Uid characterUid,
    const data::Uid rancherUid,
    protocol::AcCmdCRHideAge::Option option);

  void BroadcastUpdateGuildMemberGradeNotify(
    data::Uid guildUid,
    data::Uid characterUid,
    GuildRole guildRole);

  void SendGuildInviteDeclined(
    data::Uid characterUid,
    data::Uid inviterCharacterUid,
    std::string inviterCharacterName,
    data::Uid guildUid);

  void SendGuildInviteAccepted(
    data::Uid guildUid,
    data::Uid characterUid,
    std::string newMemberCharacterName);

  ServerInstance& GetServerInstance();
  Config::Ranch& GetConfig();

private:
  std::random_device _randomDevice;

  struct ClientContext
  {
    //! Whether the client is authenticated.
    bool isAuthenticated{false};
    //! Unique ID of the client's character.
    data::Uid characterUid{data::InvalidUid};
    //! Unique ID of the owner of the ranch the client is visiting.
    data::Uid visitingRancherUid{data::InvalidUid};

    
    uint8_t busyState{0};
  };

  struct RanchInstance
  {
    //! A world tracker of the ranch.
    tracker::RanchTracker tracker;
    //! A set of clients connected to the ranch.
    std::unordered_set<ClientId> clients;
  };

  //! Get client context.
  //! @param clientId Id of the client.
  //! @param requireAuthentication Require the client to be authorized.
  //! @returns Client context.
  [[nodiscard]] ClientContext& GetClientContext(ClientId clientId, bool requireAuthentication = true);

  //! Get the client context by the character's unique ID.
  //! @param characterUid UID of the character.
  //! @returns Client context.
  [[nodiscard]] ClientContext& GetClientContextByCharacterUid(data::Uid characterUid);

  //! Handles the ranch enter command.
  //! @param clientId ID of the client
  //! @param command Command
  void HandleEnterRanch(
    ClientId clientId,
    const protocol::AcCmdCREnterRanch& command);

  void HandleRanchLeave(
    ClientId clientId);

  void HandleChat(
    ClientId clientId,
    const protocol::AcCmdCRRanchChat& command);

  void HandleSnapshot(
    ClientId clientId,
    const protocol::AcCmdCRRanchSnapshot& command);

  void HandleEnterBreedingMarket(
    ClientId clientId,
    const protocol::AcCmdCREnterBreedingMarket& command);

  void HandleSearchStallion(
    ClientId clientId,
    const protocol::AcCmdCRSearchStallion& command);

  void HandleRegisterStallion(
    ClientId clientId,
    const protocol::AcCmdCRRegisterStallion& command);

  void HandleUnregisterStallion(
    ClientId clientId,
    const protocol::AcCmdCRUnregisterStallion& command);

  void HandleUnregisterStallionEstimateInfo(
    ClientId clientId,
    const protocol::AcCmdCRUnregisterStallionEstimateInfo& command);

  void HandleTryBreeding(
    ClientId clientId,
    const protocol::AcCmdCRTryBreeding& command);

  void HandleBreedingAbandon(
    ClientId clientId,
    const protocol::AcCmdCRBreedingAbandon& command);

  //!
  void HandleBreedingWishlist(
    ClientId clientId,
    const protocol::RanchCommandBreedingWishlist& command);

  //!
  void HandleCmdAction(
    ClientId clientId,
    const protocol::AcCmdCRRanchCmdAction& command);

  //!
  void HandleRanchStuff(
    ClientId clientId,
    const protocol::RanchCommandRanchStuff& command);

  //!
  void HandleUpdateBusyState(
    ClientId clientId,
    const protocol::RanchCommandUpdateBusyState& command);

  //!
  void HandleUpdateMountNickname(
    ClientId clientId,
    const protocol::RanchCommandUpdateMountNickname& command);

  //!
  void HandleRequestStorage(
    ClientId clientId,
    const protocol::AcCmdCRRequestStorage& command);

  //!
  void HandleGetItemFromStorage(
    ClientId clientId,
    const protocol::AcCmdCRGetItemFromStorage& command);

  //!
  void HandleRequestNpcDressList(
    ClientId clientId,
    const protocol::RanchCommandRequestNpcDressList& requestNpcDressList);

  void HandleWearEquipment(
    ClientId clientId,
    const protocol::AcCmdCRWearEquipment& command);

  void HandleRemoveEquipment(
    ClientId clientId,
    const protocol::AcCmdCRRemoveEquipment& command);

  void HandleCreateGuild(
    ClientId clientId,
    const protocol::RanchCommandCreateGuild& command);

  void HandleRequestGuildInfo(
    ClientId clientId,
    const protocol::RanchCommandRequestGuildInfo& command);

  void HandleWithdrawGuild(
    ClientId clientId,
    const protocol::AcCmdCRWithdrawGuildMember& command);

  void HandleUpdatePet(
    ClientId clientId,
    const protocol::AcCmdCRUpdatePet& command);
  
  void HandleIncubateEgg(
    ClientId clientId,
    const protocol::AcCmdCRIncubateEgg& command);

  void HandleBoostIncubateInfoList(
    ClientId clientId,
    const protocol::AcCmdCRBoostIncubateInfoList& command);
  
  void HandleBoostIncubateEgg(
    ClientId clientId,
    const protocol::AcCmdCRBoostIncubateEgg& command);

  void HandleRequestPetBirth(
    ClientId clientId,
    const protocol::AcCmdCRRequestPetBirth& command);

  void HandleUserPetInfos(
    ClientId clientId,
    const protocol::RanchCommandUserPetInfos& command);

  //! Broadcasts an equipment update of the character owned by the client
  //! to the currently connected ranch.
  //! @param clientId ID of the client.
  void BroadcastEquipmentUpdate(
    ClientId clientId);

  bool HandleUseFoodItem(
    data::Uid mountUid,
    data::Uid characterUid,
    data::Tid usedItemTid,
    protocol::AcCmdCRUseItemOK& response);

  bool HandleUseCleanItem(
    data::Uid mountUid,
    data::Uid characterUid,
    data::Tid usedItemTid,
    protocol::AcCmdCRUseItemOK& response);
  
  bool HandleUsePlayItem(
    data::Uid characterUid,
    data::Uid mountUid,
    data::Tid usedItemTid,
    protocol::AcCmdCRUseItem::PlaySuccessLevel successLevel,
    protocol::AcCmdCRUseItemOK& response);

  bool HandleUseCureItem(
    data::Uid characterUid,
    data::Uid mountUid,
    data::Tid usedItemTid,
    protocol::AcCmdCRUseItemOK& response);

  void HandleUseItem(
    ClientId clientId,
    const protocol::AcCmdCRUseItem& command);

  void HandleHousingBuild(
    ClientId clientId,
    const protocol::AcCmdCRHousingBuild& command);

  void HandleHousingRepair(
    ClientId clientId,
    const protocol::AcCmdCRHousingRepair& command);
  
  void HandleOpCmd(ClientId clientId,
    const protocol::RanchCommandOpCmd& command);

  void HandleRequestLeagueTeamList(ClientId clientId,
    const protocol::RanchCommandRequestLeagueTeamList& command);

  void HandleMountFamilyTree(ClientId clientId,
    const protocol::RanchCommandMountFamilyTree& command);

  void HandleRecoverMount(
    ClientId clientId,
    const protocol::AcCmdCRRecoverMount command);

  void HandleCheckStorageItem(
    ClientId clientId,
    const protocol::AcCmdCRCheckStorageItem command);

  void HandleChangeAge(
    ClientId clientId,
    const protocol::AcCmdCRChangeAge command);

  void HandleHideAge(
    ClientId clientId,
    const protocol::AcCmdCRHideAge command);

<<<<<<< HEAD
  void HandleGetGuildMemberList(
    ClientId clientId,
    const protocol::AcCmdCRGuildMemberList& command);

  void HandleRequestGuildMatchInfo(
    ClientId clientId,
    const protocol::AcCmdCRRequestGuildMatchInfo& command);
  
  void HandleUpdateGuildMemberGrade(
    ClientId clientId,
    const protocol::AcCmdCRUpdateGuildMemberGrade& command);

  void HandleInviteToGuild(
    ClientId clientId,
    const protocol::AcCmdCRInviteGuildJoin& command);
    
  void HandleGetEmblemList(
    ClientId clientId,
    const protocol::AcCmdCREmblemList& command);
=======
    void HandleStatusPointApply(
    ClientId clientId,
    const protocol::AcCmdCRStatusPointApply command);
>>>>>>> 1574e4b7

  //!
  ServerInstance& _serverInstance;
  //!
  CommandServer _commandServer;

  //!
  std::unordered_map<ClientId, ClientContext> _clients;
  //!
  std::unordered_map<data::Uid, RanchInstance> _ranches;
};

} // namespace server

#endif // RANCHDIRECTOR_HPP<|MERGE_RESOLUTION|>--- conflicted
+++ resolved
@@ -333,7 +333,10 @@
     ClientId clientId,
     const protocol::AcCmdCRHideAge command);
 
-<<<<<<< HEAD
+    void HandleStatusPointApply(
+    ClientId clientId,
+    const protocol::AcCmdCRStatusPointApply command);
+
   void HandleGetGuildMemberList(
     ClientId clientId,
     const protocol::AcCmdCRGuildMemberList& command);
@@ -353,11 +356,6 @@
   void HandleGetEmblemList(
     ClientId clientId,
     const protocol::AcCmdCREmblemList& command);
-=======
-    void HandleStatusPointApply(
-    ClientId clientId,
-    const protocol::AcCmdCRStatusPointApply command);
->>>>>>> 1574e4b7
 
   //!
   ServerInstance& _serverInstance;

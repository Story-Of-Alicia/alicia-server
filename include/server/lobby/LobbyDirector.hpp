/**
 * Alicia Server - dedicated server software
 * Copyright (C) 2024 Story Of Alicia
 *
 * This program is free software; you can redistribute it and/or modify
 * it under the terms of the GNU General Public License as published by
 * the Free Software Foundation; either version 2 of the License, or
 * (at your option) any later version.
 *
 * This program is distributed in the hope that it will be useful,
 * but WITHOUT ANY WARRANTY; without even the implied warranty of
 * MERCHANTABILITY or FITNESS FOR A PARTICULAR PURPOSE.  See the
 * GNU General Public License for more details.
 *
 * You should have received a copy of the GNU General Public License along
 * with this program; if not, write to the Free Software Foundation, Inc.,
 * 51 Franklin Street, Fifth Floor, Boston, MA 02110-1301 USA.
 **/

#ifndef LOBBYDIRECTOR_HPP
#define LOBBYDIRECTOR_HPP

#include "LoginHandler.hpp"

#include "server/Config.hpp"

#include "libserver/data/DataDefinitions.hpp"
#include "libserver/network/command/CommandServer.hpp"
#include "libserver/network/command/proto/LobbyMessageDefinitions.hpp"
#include "libserver/util/Scheduler.hpp"

#include <unordered_map>
#include <unordered_set>

namespace server
{

class ServerInstance;
class Config;

class LobbyDirector final
  : public CommandServer::EventHandlerInterface
{
  friend LoginHandler;

public:
  //! Constructor
  //! @param serverInstance Instance of the server.
  explicit LobbyDirector(ServerInstance& serverInstance);

  //! Deleted copy constructor.
  LobbyDirector(const LobbyDirector&) = delete;
  //! Deleted copy assignment.
  LobbyDirector& operator=(const LobbyDirector&) = delete;

  //! Deleted move constructor.
  LobbyDirector(LobbyDirector&&) = delete;
  //! Deleted move assignment.
  LobbyDirector& operator=(LobbyDirector&&) = delete;

  //! Initialize the director.
  void Initialize();
  //! Terminate the director.
  void Terminate();
  //! Tick the director.
  void Tick();

  ServerInstance& GetServerInstance();

  //! Get lobby config.
  //! @return Lobby config.
  Config::Lobby& GetConfig();

  void RequestCharacterCreator(data::Uid characterUid);
  void InviteToGuild(std::string characterName, data::Uid guildUid, data::Uid inviterCharacterUid);

  void Disconnect(data::Uid characterUid);
  void Mute(data::Uid characterUid, data::Clock::time_point expiration);
  void Notice(data::Uid characterUid, const std::string& message);

  // todo: refactor
  std::vector<std::string> GetOnlineUsers();
  std::vector<data::Uid> GetOnlineCharacters();

  // prototype function
  [[deprecated]] void UpdateVisitPreference(
    data::Uid characterUid,
    data::Uid visitingCharacterUid);

private:
  void HandleClientConnected(ClientId clientId) override;
  void HandleClientDisconnected(ClientId clientId) override;

  void HandleEnterChannel(
    ClientId clientId,
    const protocol::LobbyCommandEnterChannel& command);

  void HandleRoomList(
    ClientId,
    const protocol::LobbyCommandRoomList& command);

  void HandleMakeRoom(
    ClientId clientId,
    const protocol::LobbyCommandMakeRoom& command);

  void HandleEnterRoom(
    ClientId clientId,
    const protocol::LobbyCommandEnterRoom& command);

  //!
  void HandleHeartbeat(
    ClientId clientId,
    const protocol::AcCmdCLHeartbeat& command);

  //!
  void HandleShowInventory(
    ClientId clientId,
    const protocol::LobbyCommandShowInventory& command);

  void QueueShowInventory(
    ClientId clientId);

  //!
  void HandleAchievementCompleteList(
    ClientId clientId,
    const protocol::LobbyCommandAchievementCompleteList& command);

  //!
  void HandleRequestLeagueInfo(
    ClientId clientId,
    const protocol::LobbyCommandRequestLeagueInfo& command);

  //!
  void HandleRequestQuestList(
    ClientId clientId,
    const protocol::LobbyCommandRequestQuestList& command);

  //!
  void HandleRequestDailyQuestList(
    ClientId clientId,
    const protocol::LobbyCommandRequestDailyQuestList& command);

  //!
  void HandleRequestSpecialEventList(
    ClientId clientId,
    const protocol::LobbyCommandRequestSpecialEventList& command);

  void BuildPersonalInfoBasicResponse(
    const data::Character& character,
    protocol::LobbyCommandPersonalInfo& response);

  //!
  void HandleRequestPersonalInfo(
    ClientId clientId,
    const protocol::LobbyCommandRequestPersonalInfo& command);

  void HandleSetIntroduction(
    ClientId clientId,
    const protocol::LobbyCommandSetIntroduction& command);

  //!
  void HandleEnterRanch(
    ClientId clientId,
    const protocol::LobbyCommandEnterRanch& command);

  void QueueEnterRanchOK(
    ClientId clientId,
    data::Uid rancherUid);

  //!
  void HandleGetMessengerInfo(
    ClientId clientId,
    const protocol::LobbyCommandGetMessengerInfo& command);

  //!
  void HandleGoodsShopList(
    ClientId clientId,
    const protocol::AcCmdCLGoodsShopList& command);

  //!
  void HandleInquiryTreecash(
    ClientId clientId,
    const protocol::AcCmdCLInquiryTreecash& command);

  //!
  void HandleGuildPartyList(
    ClientId clientId,
    const protocol::LobbyCommandGuildPartyList& command);

  void HandleUpdateSystemContent(
    ClientId clientId,
    const protocol::LobbyCommandUpdateSystemContent& command);

  void HandleChangeRanchOption(
    ClientId clientId,
    const protocol::LobbyCommandChangeRanchOption& command);

  void HandleUpdateUserSettings(
    ClientId clientId,
    const protocol::AcCmdCLUpdateUserSettings& command);

  void HandleRequestMountInfo(
    ClientId clientId,
    const protocol::AcCmdCLRequestMountInfo& command);
<<<<<<< HEAD
    
  void HandleDeclineInviteToGuild(
    ClientId clientId,
    const protocol::AcCmdLCInviteGuildJoinCancel& command);

  void HandleAcceptInviteToGuild(
    ClientId clientId,
    const protocol::AcCmdLCInviteGuildJoinOK& command);

=======

  //! A scheduler
  Scheduler _scheduler;
>>>>>>> 98dcdec3
  //!
  ServerInstance& _serverInstance;
  //!
  CommandServer _commandServer;
  //!
  LoginHandler _loginHandler;

protected:
  struct ClientContext
  {
    //! Whether the client is authenticated.
    bool isAuthenticated{false};
    std::string userName;
    data::Uid characterUid = data::InvalidUid;
    data::Uid rancherVisitPreference = data::InvalidUid;
  };

  //!
  ClientContext& GetClientContext(
    ClientId clientId,
    bool requireAuthentication = true);

  protocol::LobbyCommandLoginOK::SystemContent _systemContent{
    .values = {
      // {4, 0},
      // {16, 0},
      // {21, 0},
      // {22, 0},
      // {30, 0}
      }};
  
  //!
  std::unordered_map<ClientId, ClientContext> _clients;
  //!
  std::unordered_set<data::Uid> _forcedCharacterCreator;
};

} // namespace server

#endif // LOBBYDIRECTOR_HPP<|MERGE_RESOLUTION|>--- conflicted
+++ resolved
@@ -202,7 +202,6 @@
   void HandleRequestMountInfo(
     ClientId clientId,
     const protocol::AcCmdCLRequestMountInfo& command);
-<<<<<<< HEAD
     
   void HandleDeclineInviteToGuild(
     ClientId clientId,
@@ -212,11 +211,9 @@
     ClientId clientId,
     const protocol::AcCmdLCInviteGuildJoinOK& command);
 
-=======
 
   //! A scheduler
   Scheduler _scheduler;
->>>>>>> 98dcdec3
   //!
   ServerInstance& _serverInstance;
   //!
